--- conflicted
+++ resolved
@@ -610,11 +610,6 @@
 | range_analysis.c:371:37:371:39 | Constant: 500 |
 backEdgeCountMismatch
 useNotDominatedByDefinition
-<<<<<<< HEAD
-| pointer_to_member.cpp:36:11:36:30 | Unary | Operand 'Unary' is not dominated by its definition in function '$@'. | pointer_to_member.cpp:32:6:32:14 | IR: pmIsConst | void pmIsConst() |
-| pointer_to_member.cpp:36:13:36:19 | Address | Operand 'Address' is not dominated by its definition in function '$@'. | pointer_to_member.cpp:32:6:32:14 | IR: pmIsConst | void pmIsConst() |
-| try_catch.cpp:21:13:21:24 | Address | Operand 'Address' is not dominated by its definition in function '$@'. | try_catch.cpp:19:6:19:23 | IR: throw_from_nonstmt | void throw_from_nonstmt(int) |
-=======
 | VacuousDestructorCall.cpp:4:3:4:3 | Load | Operand 'Load' is not dominated by its definition in function '$@'. | VacuousDestructorCall.cpp:2:6:2:6 | IR: CallDestructor | void CallDestructor<int>(int, int*) |
 | condition_decls.cpp:16:15:16:15 | Operand | Operand 'Operand' is not dominated by its definition in function '$@'. | condition_decls.cpp:15:6:15:17 | IR: if_decl_bind | void if_decl_bind(int) |
 | condition_decls.cpp:16:15:16:16 | Load | Operand 'Load' is not dominated by its definition in function '$@'. | condition_decls.cpp:15:6:15:17 | IR: if_decl_bind | void if_decl_bind(int) |
@@ -702,5 +697,4 @@
 multipleCanonicalLanguageTypes
 missingIRType
 multipleIRTypes
-missingCppType
->>>>>>> d2f35744
+missingCppType