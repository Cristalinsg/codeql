| BarrierGuard.cpp:49:10:49:15 | BarrierGuard.cpp:51:13:51:13 | AST only |
| BarrierGuard.cpp:60:11:60:16 | BarrierGuard.cpp:62:14:62:14 | AST only |
| clang.cpp:12:9:12:20 | clang.cpp:22:8:22:20 | AST only |
| clang.cpp:39:42:39:47 | clang.cpp:41:18:41:19 | IR only |
| clang.cpp:50:19:50:24 | clang.cpp:51:8:51:17 | AST only |
| dispatch.cpp:16:37:16:42 | dispatch.cpp:32:16:32:24 | IR only |
| dispatch.cpp:16:37:16:42 | dispatch.cpp:40:15:40:23 | IR only |
| dispatch.cpp:22:37:22:42 | dispatch.cpp:31:16:31:24 | IR only |
| dispatch.cpp:22:37:22:42 | dispatch.cpp:39:15:39:23 | IR only |
| dispatch.cpp:22:37:22:42 | dispatch.cpp:55:22:55:30 | IR only |
| dispatch.cpp:22:37:22:42 | dispatch.cpp:58:28:58:36 | IR only |
| dispatch.cpp:33:18:33:23 | dispatch.cpp:23:38:23:38 | IR only |
| dispatch.cpp:41:17:41:22 | dispatch.cpp:23:38:23:38 | IR only |
| dispatch.cpp:69:15:69:20 | dispatch.cpp:23:38:23:38 | IR only |
| dispatch.cpp:73:14:73:19 | dispatch.cpp:23:38:23:38 | IR only |
| dispatch.cpp:81:13:81:18 | dispatch.cpp:23:38:23:38 | IR only |
| dispatch.cpp:107:17:107:22 | dispatch.cpp:96:8:96:8 | IR only |
| dispatch.cpp:140:8:140:13 | dispatch.cpp:96:8:96:8 | IR only |
| dispatch.cpp:144:8:144:13 | dispatch.cpp:96:8:96:8 | IR only |
| globals.cpp:13:23:13:28 | globals.cpp:12:10:12:24 | IR only |
| globals.cpp:23:23:23:28 | globals.cpp:19:10:19:24 | IR only |
| lambdas.cpp:8:10:8:15 | lambdas.cpp:21:3:21:6 | AST only |
| ref.cpp:44:11:44:16 | ref.cpp:65:10:65:11 | IR only |
| ref.cpp:53:9:53:10 | ref.cpp:56:10:56:11 | AST only |
| ref.cpp:53:13:53:14 | ref.cpp:59:10:59:11 | AST only |
| ref.cpp:53:17:53:18 | ref.cpp:62:10:62:11 | AST only |
| ref.cpp:53:21:53:22 | ref.cpp:65:10:65:11 | AST only |
| ref.cpp:58:19:58:24 | ref.cpp:59:10:59:11 | IR only |
| test.cpp:75:7:75:8 | test.cpp:76:8:76:9 | AST only |
| test.cpp:83:7:83:8 | test.cpp:84:8:84:18 | AST only |
| test.cpp:83:7:83:8 | test.cpp:86:8:86:9 | AST only |
| test.cpp:89:28:89:34 | test.cpp:92:8:92:14 | IR only |
| test.cpp:100:13:100:18 | test.cpp:103:10:103:12 | AST only |
| test.cpp:109:9:109:14 | test.cpp:110:10:110:12 | IR only |
| test.cpp:347:17:347:22 | test.cpp:349:10:349:18 | AST only |
| test.cpp:359:13:359:18 | test.cpp:365:10:365:14 | AST only |
| test.cpp:399:7:399:9 | test.cpp:401:8:401:10 | AST only |
| test.cpp:405:7:405:9 | test.cpp:408:8:408:10 | AST only |
| test.cpp:416:7:416:11 | test.cpp:418:8:418:12 | AST only |
| test.cpp:417:16:417:20 | test.cpp:418:8:418:12 | AST only |
| test.cpp:422:7:422:11 | test.cpp:424:8:424:12 | AST only |
| test.cpp:423:20:423:25 | test.cpp:424:8:424:12 | AST only |
| test.cpp:428:7:428:11 | test.cpp:430:8:430:12 | AST only |
| test.cpp:428:7:428:11 | test.cpp:431:8:431:13 | AST only |
| test.cpp:429:20:429:24 | test.cpp:430:8:430:12 | AST only |
| test.cpp:429:20:429:24 | test.cpp:431:8:431:13 | AST only |
| test.cpp:435:7:435:11 | test.cpp:437:8:437:12 | AST only |
| test.cpp:436:18:436:23 | test.cpp:437:8:437:12 | AST only |
| test.cpp:441:7:441:11 | test.cpp:443:8:443:12 | AST only |
| test.cpp:441:7:441:11 | test.cpp:444:8:444:13 | AST only |
| test.cpp:442:18:442:22 | test.cpp:443:8:443:12 | AST only |
<<<<<<< HEAD
| test.cpp:465:8:465:13 | test.cpp:471:8:471:8 | IR only |
=======
| test.cpp:442:18:442:22 | test.cpp:444:8:444:13 | AST only |
| test.cpp:465:8:465:13 | test.cpp:471:8:471:8 | AST only |
>>>>>>> d828bc5f
| true_upon_entry.cpp:9:11:9:16 | true_upon_entry.cpp:13:8:13:8 | IR only |
| true_upon_entry.cpp:62:11:62:16 | true_upon_entry.cpp:66:8:66:8 | IR only |
| true_upon_entry.cpp:98:11:98:16 | true_upon_entry.cpp:105:8:105:8 | IR only |<|MERGE_RESOLUTION|>--- conflicted
+++ resolved
@@ -49,12 +49,7 @@
 | test.cpp:441:7:441:11 | test.cpp:443:8:443:12 | AST only |
 | test.cpp:441:7:441:11 | test.cpp:444:8:444:13 | AST only |
 | test.cpp:442:18:442:22 | test.cpp:443:8:443:12 | AST only |
-<<<<<<< HEAD
-| test.cpp:465:8:465:13 | test.cpp:471:8:471:8 | IR only |
-=======
 | test.cpp:442:18:442:22 | test.cpp:444:8:444:13 | AST only |
-| test.cpp:465:8:465:13 | test.cpp:471:8:471:8 | AST only |
->>>>>>> d828bc5f
 | true_upon_entry.cpp:9:11:9:16 | true_upon_entry.cpp:13:8:13:8 | IR only |
 | true_upon_entry.cpp:62:11:62:16 | true_upon_entry.cpp:66:8:66:8 | IR only |
 | true_upon_entry.cpp:98:11:98:16 | true_upon_entry.cpp:105:8:105:8 | IR only |