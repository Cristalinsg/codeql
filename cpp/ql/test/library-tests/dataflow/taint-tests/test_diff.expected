| arrayassignment.cpp:16:7:16:7 | arrayassignment.cpp:14:9:14:14 | IR only |
| arrayassignment.cpp:18:7:18:11 | arrayassignment.cpp:14:9:14:14 | IR only |
| arrayassignment.cpp:19:7:19:9 | arrayassignment.cpp:14:9:14:14 | IR only |
| arrayassignment.cpp:31:7:31:7 | arrayassignment.cpp:29:8:29:13 | IR only |
| arrayassignment.cpp:32:7:32:10 | arrayassignment.cpp:29:8:29:13 | IR only |
| arrayassignment.cpp:34:7:34:10 | arrayassignment.cpp:29:8:29:13 | IR only |
| arrayassignment.cpp:56:7:56:8 | arrayassignment.cpp:54:9:54:14 | IR only |
| arrayassignment.cpp:57:10:57:12 | arrayassignment.cpp:54:9:54:14 | AST only |
| arrayassignment.cpp:57:10:57:15 | arrayassignment.cpp:54:9:54:14 | IR only |
| arrayassignment.cpp:66:7:66:8 | arrayassignment.cpp:64:13:64:18 | IR only |
| arrayassignment.cpp:67:10:67:12 | arrayassignment.cpp:64:13:64:18 | AST only |
| arrayassignment.cpp:67:10:67:15 | arrayassignment.cpp:64:13:64:18 | IR only |
| arrayassignment.cpp:136:7:136:13 | arrayassignment.cpp:134:9:134:14 | IR only |
| arrayassignment.cpp:141:7:141:13 | arrayassignment.cpp:139:10:139:15 | IR only |
| arrayassignment.cpp:146:7:146:13 | arrayassignment.cpp:144:12:144:17 | IR only |
| copyableclass.cpp:67:11:67:11 | copyableclass.cpp:67:13:67:18 | AST only |
| copyableclass.cpp:67:11:67:21 | copyableclass.cpp:67:13:67:18 | IR only |
| copyableclass_declonly.cpp:42:8:42:9 | copyableclass_declonly.cpp:34:30:34:35 | AST only |
| copyableclass_declonly.cpp:67:11:67:11 | copyableclass_declonly.cpp:67:13:67:18 | AST only |
| movableclass.cpp:65:11:65:11 | movableclass.cpp:65:13:65:18 | AST only |
| movableclass.cpp:65:11:65:21 | movableclass.cpp:65:13:65:18 | IR only |
| smart_pointer.cpp:12:10:12:10 | smart_pointer.cpp:11:52:11:57 | AST only |
| smart_pointer.cpp:24:10:24:10 | smart_pointer.cpp:23:52:23:57 | AST only |
| standalone_iterators.cpp:41:10:41:10 | standalone_iterators.cpp:39:45:39:51 | AST only |
| standalone_iterators.cpp:42:10:42:10 | standalone_iterators.cpp:39:45:39:51 | AST only |
| standalone_iterators.cpp:47:10:47:10 | standalone_iterators.cpp:45:39:45:45 | AST only |
| standalone_iterators.cpp:48:10:48:10 | standalone_iterators.cpp:45:39:45:45 | AST only |
| string.cpp:32:9:32:13 | string.cpp:26:16:26:21 | AST only |
| string.cpp:38:13:38:17 | string.cpp:14:10:14:15 | AST only |
| string.cpp:42:13:42:17 | string.cpp:14:10:14:15 | AST only |
| string.cpp:45:13:45:17 | string.cpp:14:10:14:15 | AST only |
| string.cpp:69:7:69:8 | string.cpp:61:19:61:24 | AST only |
| string.cpp:125:8:125:11 | string.cpp:119:16:119:21 | IR only |
| string.cpp:161:11:161:11 | string.cpp:154:18:154:23 | AST only |
| string.cpp:165:11:165:11 | string.cpp:165:14:165:19 | AST only |
| string.cpp:166:11:166:11 | string.cpp:165:14:165:19 | AST only |
| string.cpp:198:10:198:15 | string.cpp:190:17:190:22 | AST only |
| string.cpp:201:10:201:15 | string.cpp:191:11:191:25 | AST only |
| string.cpp:219:10:219:15 | string.cpp:210:17:210:22 | AST only |
| string.cpp:223:10:223:15 | string.cpp:210:17:210:22 | AST only |
| string.cpp:227:10:227:15 | string.cpp:211:11:211:25 | AST only |
| string.cpp:242:10:242:16 | string.cpp:233:17:233:22 | AST only |
| string.cpp:246:10:246:16 | string.cpp:233:17:233:22 | AST only |
| string.cpp:250:10:250:16 | string.cpp:234:11:234:25 | AST only |
| string.cpp:311:9:311:12 | string.cpp:308:16:308:21 | AST only |
| string.cpp:339:7:339:7 | string.cpp:335:9:335:23 | AST only |
| string.cpp:340:7:340:7 | string.cpp:336:12:336:26 | AST only |
| string.cpp:341:7:341:7 | string.cpp:335:9:335:23 | AST only |
| string.cpp:349:7:349:9 | string.cpp:348:18:348:32 | AST only |
| string.cpp:350:11:350:14 | string.cpp:348:18:348:32 | AST only |
| string.cpp:361:11:361:16 | string.cpp:356:18:356:23 | AST only |
| string.cpp:380:8:380:14 | string.cpp:372:18:372:23 | IR only |
| string.cpp:381:13:381:15 | string.cpp:372:18:372:23 | IR only |
| string.cpp:394:8:394:8 | string.cpp:387:18:387:23 | AST only |
| string.cpp:395:8:395:8 | string.cpp:387:18:387:23 | AST only |
| string.cpp:397:8:397:8 | string.cpp:387:18:387:23 | AST only |
| string.cpp:399:8:399:8 | string.cpp:387:18:387:23 | AST only |
| string.cpp:402:8:402:11 | string.cpp:387:18:387:23 | IR only |
| string.cpp:405:8:405:11 | string.cpp:387:18:387:23 | IR only |
| string.cpp:407:8:407:8 | string.cpp:387:18:387:23 | AST only |
| string.cpp:409:8:409:8 | string.cpp:387:18:387:23 | AST only |
| string.cpp:413:8:413:11 | string.cpp:387:18:387:23 | IR only |
| string.cpp:427:10:427:15 | string.cpp:422:14:422:19 | AST only |
| string.cpp:442:10:442:15 | string.cpp:442:32:442:46 | AST only |
| string.cpp:455:10:455:15 | string.cpp:450:18:450:23 | AST only |
| string.cpp:458:11:458:16 | string.cpp:450:18:450:23 | AST only |
| string.cpp:471:10:471:15 | string.cpp:466:18:466:23 | AST only |
| string.cpp:474:11:474:16 | string.cpp:466:18:466:23 | AST only |
| string.cpp:487:10:487:15 | string.cpp:482:18:482:23 | AST only |
| string.cpp:515:9:515:13 | string.cpp:514:14:514:28 | AST only |
| string.cpp:516:9:516:12 | string.cpp:514:14:514:28 | AST only |
| string.cpp:529:11:529:11 | string.cpp:529:20:529:25 | AST only |
| string.cpp:530:21:530:21 | string.cpp:530:24:530:29 | AST only |
| string.cpp:531:25:531:25 | string.cpp:531:15:531:20 | AST only |
| string.cpp:534:8:534:8 | string.cpp:529:20:529:25 | AST only |
| string.cpp:536:8:536:8 | string.cpp:530:24:530:29 | AST only |
| string.cpp:549:11:549:16 | string.cpp:549:27:549:32 | AST only |
| string.cpp:550:24:550:29 | string.cpp:550:31:550:36 | AST only |
| string.cpp:554:8:554:8 | string.cpp:549:27:549:32 | AST only |
| string.cpp:556:8:556:8 | string.cpp:550:31:550:36 | AST only |
| stringstream.cpp:32:11:32:22 | stringstream.cpp:32:14:32:19 | IR only |
| stringstream.cpp:33:20:33:31 | stringstream.cpp:33:23:33:28 | IR only |
| stringstream.cpp:34:23:34:31 | stringstream.cpp:34:14:34:19 | IR only |
| stringstream.cpp:35:11:35:11 | stringstream.cpp:29:16:29:21 | AST only |
| stringstream.cpp:39:7:39:9 | stringstream.cpp:33:23:33:28 | AST only |
| stringstream.cpp:41:7:41:9 | stringstream.cpp:29:16:29:21 | AST only |
| stringstream.cpp:44:11:44:13 | stringstream.cpp:33:23:33:28 | AST only |
| stringstream.cpp:46:11:46:13 | stringstream.cpp:29:16:29:21 | AST only |
| stringstream.cpp:56:11:56:13 | stringstream.cpp:56:15:56:29 | AST only |
| stringstream.cpp:57:44:57:46 | stringstream.cpp:57:25:57:39 | AST only |
| stringstream.cpp:60:7:60:10 | stringstream.cpp:57:25:57:39 | AST only |
| stringstream.cpp:63:12:63:16 | stringstream.cpp:63:18:63:23 | AST only |
| stringstream.cpp:64:54:64:58 | stringstream.cpp:64:36:64:41 | AST only |
| stringstream.cpp:67:7:67:10 | stringstream.cpp:64:36:64:41 | AST only |
| stringstream.cpp:76:11:76:11 | stringstream.cpp:70:32:70:37 | AST only |
| stringstream.cpp:78:11:78:11 | stringstream.cpp:70:32:70:37 | AST only |
| stringstream.cpp:100:11:100:11 | stringstream.cpp:100:31:100:36 | AST only |
| stringstream.cpp:143:11:143:22 | stringstream.cpp:143:14:143:19 | IR only |
| stringstream.cpp:146:11:146:11 | stringstream.cpp:143:14:143:19 | AST only |
| stringstream.cpp:147:17:147:17 | stringstream.cpp:143:14:143:19 | AST only |
| stringstream.cpp:151:7:151:8 | stringstream.cpp:143:14:143:19 | AST only |
| stringstream.cpp:154:11:154:11 | stringstream.cpp:143:14:143:19 | AST only |
| stringstream.cpp:155:17:155:17 | stringstream.cpp:143:14:143:19 | AST only |
| stringstream.cpp:159:7:159:8 | stringstream.cpp:143:14:143:19 | AST only |
| stringstream.cpp:162:11:162:14 | stringstream.cpp:143:14:143:19 | AST only |
| stringstream.cpp:166:11:166:13 | stringstream.cpp:143:14:143:19 | AST only |
| stringstream.cpp:179:11:179:13 | stringstream.cpp:143:14:143:19 | AST only |
| stringstream.cpp:196:10:196:16 | stringstream.cpp:196:18:196:32 | AST only |
| stringstream.cpp:215:11:215:17 | stringstream.cpp:203:24:203:29 | AST only |
| stringstream.cpp:216:11:216:17 | stringstream.cpp:203:24:203:29 | AST only |
| stringstream.cpp:223:11:223:17 | stringstream.cpp:203:24:203:29 | AST only |
| stringstream.cpp:224:11:224:17 | stringstream.cpp:203:24:203:29 | AST only |
| stringstream.cpp:230:29:230:35 | stringstream.cpp:203:24:203:29 | AST only |
| stringstream.cpp:232:7:232:8 | stringstream.cpp:203:24:203:29 | AST only |
| stringstream.cpp:235:7:235:13 | stringstream.cpp:203:24:203:29 | AST only |
| stringstream.cpp:236:7:236:13 | stringstream.cpp:203:24:203:29 | AST only |
| stringstream.cpp:243:7:243:13 | stringstream.cpp:203:24:203:29 | AST only |
| stringstream.cpp:244:7:244:13 | stringstream.cpp:203:24:203:29 | AST only |
| stringstream.cpp:250:7:250:13 | stringstream.cpp:203:24:203:29 | AST only |
| stringstream.cpp:252:7:252:8 | stringstream.cpp:203:24:203:29 | AST only |
| stringstream.cpp:262:32:262:34 | stringstream.cpp:257:24:257:29 | AST only |
| stringstream.cpp:264:7:264:8 | stringstream.cpp:257:24:257:29 | AST only |
| stringstream.cpp:266:62:266:66 | stringstream.cpp:266:41:266:46 | AST only |
| stringstream.cpp:267:7:267:9 | stringstream.cpp:266:41:266:46 | AST only |
| swap1.cpp:78:12:78:16 | swap1.cpp:69:23:69:23 | AST only |
| swap1.cpp:87:13:87:17 | swap1.cpp:82:16:82:21 | AST only |
| swap1.cpp:88:13:88:17 | swap1.cpp:81:27:81:28 | AST only |
| swap1.cpp:102:12:102:16 | swap1.cpp:93:23:93:23 | AST only |
| swap1.cpp:115:18:115:22 | swap1.cpp:108:23:108:31 | AST only |
| swap1.cpp:129:12:129:16 | swap1.cpp:120:23:120:23 | AST only |
| swap1.cpp:144:12:144:16 | swap1.cpp:135:23:135:23 | AST only |
| swap2.cpp:78:12:78:16 | swap2.cpp:69:23:69:23 | AST only |
| swap2.cpp:88:13:88:17 | swap2.cpp:81:27:81:28 | AST only |
| swap2.cpp:102:12:102:16 | swap2.cpp:93:23:93:23 | AST only |
| swap2.cpp:115:18:115:22 | swap2.cpp:108:23:108:31 | AST only |
| swap2.cpp:129:12:129:16 | swap2.cpp:120:23:120:23 | AST only |
| swap2.cpp:144:12:144:16 | swap2.cpp:135:23:135:23 | AST only |
| taint.cpp:41:7:41:13 | taint.cpp:35:12:35:17 | AST only |
| taint.cpp:42:7:42:13 | taint.cpp:35:12:35:17 | AST only |
| taint.cpp:43:7:43:13 | taint.cpp:37:22:37:27 | AST only |
| taint.cpp:137:7:137:9 | taint.cpp:120:11:120:16 | AST only |
| taint.cpp:195:7:195:7 | taint.cpp:192:23:192:28 | AST only |
| taint.cpp:195:7:195:7 | taint.cpp:193:6:193:6 | AST only |
| taint.cpp:236:3:236:6 | taint.cpp:223:10:223:15 | AST only |
| taint.cpp:372:7:372:7 | taint.cpp:365:24:365:29 | AST only |
| taint.cpp:374:7:374:7 | taint.cpp:365:24:365:29 | AST only |
| taint.cpp:391:7:391:7 | taint.cpp:385:27:385:32 | AST only |
| taint.cpp:429:7:429:7 | taint.cpp:428:13:428:18 | IR only |
| taint.cpp:431:9:431:17 | taint.cpp:428:13:428:18 | IR only |
| taint.cpp:447:9:447:17 | taint.cpp:445:14:445:28 | AST only |
| vector.cpp:24:8:24:11 | vector.cpp:16:43:16:49 | IR only |
| vector.cpp:52:7:52:8 | vector.cpp:51:10:51:15 | AST only |
| vector.cpp:53:9:53:9 | vector.cpp:51:10:51:15 | AST only |
| vector.cpp:54:9:54:9 | vector.cpp:51:10:51:15 | AST only |
| vector.cpp:55:9:55:9 | vector.cpp:51:10:51:15 | AST only |
| vector.cpp:58:7:58:8 | vector.cpp:51:10:51:15 | AST only |
| vector.cpp:59:9:59:9 | vector.cpp:51:10:51:15 | AST only |
| vector.cpp:60:9:60:9 | vector.cpp:51:10:51:15 | AST only |
| vector.cpp:61:9:61:9 | vector.cpp:51:10:51:15 | AST only |
| vector.cpp:64:7:64:8 | vector.cpp:63:10:63:15 | AST only |
| vector.cpp:65:9:65:9 | vector.cpp:63:10:63:15 | AST only |
| vector.cpp:66:9:66:9 | vector.cpp:63:10:63:15 | AST only |
| vector.cpp:67:9:67:9 | vector.cpp:63:10:63:15 | AST only |
| vector.cpp:71:10:71:14 | vector.cpp:69:15:69:20 | AST only |
| vector.cpp:72:10:72:13 | vector.cpp:69:15:69:20 | AST only |
| vector.cpp:75:7:75:8 | vector.cpp:74:17:74:22 | AST only |
| vector.cpp:76:7:76:18 | vector.cpp:74:17:74:22 | AST only |
| vector.cpp:84:10:84:14 | vector.cpp:81:17:81:22 | AST only |
| vector.cpp:85:10:85:13 | vector.cpp:81:17:81:22 | AST only |
| vector.cpp:97:7:97:8 | vector.cpp:96:13:96:18 | AST only |
| vector.cpp:98:10:98:11 | vector.cpp:96:13:96:18 | AST only |
| vector.cpp:99:10:99:11 | vector.cpp:96:13:96:18 | AST only |
| vector.cpp:100:10:100:11 | vector.cpp:96:13:96:18 | AST only |
| vector.cpp:171:13:171:13 | vector.cpp:170:14:170:19 | AST only |
| vector.cpp:180:13:180:13 | vector.cpp:179:14:179:19 | AST only |
| vector.cpp:201:13:201:13 | vector.cpp:200:14:200:19 | AST only |
| vector.cpp:261:8:261:9 | vector.cpp:239:15:239:20 | AST only |
| vector.cpp:286:10:286:13 | vector.cpp:284:15:284:20 | AST only |
| vector.cpp:287:7:287:18 | vector.cpp:284:15:284:20 | AST only |
| vector.cpp:290:7:290:8 | vector.cpp:289:17:289:30 | AST only |
| vector.cpp:291:10:291:13 | vector.cpp:289:17:289:30 | AST only |
| vector.cpp:292:7:292:18 | vector.cpp:289:17:289:30 | AST only |
| vector.cpp:308:9:308:14 | vector.cpp:303:14:303:19 | AST only |
<<<<<<< HEAD
| vector.cpp:309:7:309:7 | vector.cpp:303:14:303:19 | AST only |
| vector.cpp:311:9:311:14 | vector.cpp:303:14:303:19 | AST only |
| vector.cpp:312:7:312:7 | vector.cpp:303:14:303:19 | AST only |
| vector.cpp:324:7:324:8 | vector.cpp:318:15:318:20 | AST only |
| vector.cpp:326:7:326:8 | vector.cpp:318:15:318:20 | AST only |
| vector.cpp:342:7:342:8 | vector.cpp:341:8:341:13 | AST only |
| vector.cpp:347:7:347:8 | vector.cpp:345:9:345:14 | AST only |
| vector.cpp:357:7:357:8 | vector.cpp:330:10:330:15 | AST only |
| vector.cpp:361:7:361:8 | vector.cpp:360:8:360:13 | AST only |
| vector.cpp:363:7:363:8 | vector.cpp:360:8:360:13 | AST only |
| vector.cpp:367:7:367:8 | vector.cpp:366:8:366:13 | AST only |
| vector.cpp:369:7:369:8 | vector.cpp:366:8:366:13 | AST only |
| vector.cpp:374:8:374:9 | vector.cpp:373:9:373:14 | AST only |
| vector.cpp:379:7:379:8 | vector.cpp:373:9:373:14 | AST only |
| vector.cpp:383:7:383:8 | vector.cpp:382:8:382:13 | AST only |
| vector.cpp:385:7:385:8 | vector.cpp:382:8:382:13 | AST only |
| vector.cpp:392:7:392:8 | vector.cpp:330:10:330:15 | AST only |
| vector.cpp:392:7:392:8 | vector.cpp:389:8:389:13 | AST only |
| vector.cpp:400:7:400:9 | vector.cpp:399:38:399:43 | AST only |
=======
| vector.cpp:311:9:311:14 | vector.cpp:303:14:303:19 | AST only |
>>>>>>> 475519c9
<|MERGE_RESOLUTION|>--- conflicted
+++ resolved
@@ -181,12 +181,7 @@
 | vector.cpp:291:10:291:13 | vector.cpp:289:17:289:30 | AST only |
 | vector.cpp:292:7:292:18 | vector.cpp:289:17:289:30 | AST only |
 | vector.cpp:308:9:308:14 | vector.cpp:303:14:303:19 | AST only |
-<<<<<<< HEAD
-| vector.cpp:309:7:309:7 | vector.cpp:303:14:303:19 | AST only |
 | vector.cpp:311:9:311:14 | vector.cpp:303:14:303:19 | AST only |
-| vector.cpp:312:7:312:7 | vector.cpp:303:14:303:19 | AST only |
-| vector.cpp:324:7:324:8 | vector.cpp:318:15:318:20 | AST only |
-| vector.cpp:326:7:326:8 | vector.cpp:318:15:318:20 | AST only |
 | vector.cpp:342:7:342:8 | vector.cpp:341:8:341:13 | AST only |
 | vector.cpp:347:7:347:8 | vector.cpp:345:9:345:14 | AST only |
 | vector.cpp:357:7:357:8 | vector.cpp:330:10:330:15 | AST only |
@@ -200,7 +195,4 @@
 | vector.cpp:385:7:385:8 | vector.cpp:382:8:382:13 | AST only |
 | vector.cpp:392:7:392:8 | vector.cpp:330:10:330:15 | AST only |
 | vector.cpp:392:7:392:8 | vector.cpp:389:8:389:13 | AST only |
-| vector.cpp:400:7:400:9 | vector.cpp:399:38:399:43 | AST only |
-=======
-| vector.cpp:311:9:311:14 | vector.cpp:303:14:303:19 | AST only |
->>>>>>> 475519c9
+| vector.cpp:400:7:400:9 | vector.cpp:399:38:399:43 | AST only |