--- conflicted
+++ resolved
@@ -12,13 +12,8 @@
 
 import python
 
-<<<<<<< HEAD
 Function iter_method(ClassValue t) {
 		result = ((FunctionValue)t.lookup("__iter__")).getScope()
-=======
-Function iter_method(ClassObject t) {
-    result = t.lookupAttribute("__iter__").(FunctionObject).getFunction()
->>>>>>> 604731ba
 }
 
 predicate is_self(Name value, Function f) { value.getVariable() = f.getArg(0).(Name).getVariable() }
