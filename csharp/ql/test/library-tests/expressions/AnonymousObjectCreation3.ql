--- conflicted
+++ resolved
@@ -5,7 +5,6 @@
 import csharp
 
 from Assignment assign, AnonymousObjectCreation o, Assignment a, Property p
-<<<<<<< HEAD
 where
   assign.getLValue().(VariableAccess).getTarget().hasName("contacts2") and
   o.getParent+() = assign and
@@ -14,14 +13,4 @@
   p = a.getLValue().(PropertyAccess).getTarget() and
   p.hasName("PhoneNumbers") and
   p.getDeclaringType() = o.getObjectType()
-select o, p.getType()
-=======
-where assign.getLValue().(VariableAccess).getTarget().hasName("contacts2")
-  and o.getParent+() = assign
-  and o.getInitializer().getMemberInitializer(1) = a
-  and a.getRValue() instanceof ArrayCreation
-  and p = a.getLValue().(PropertyAccess).getTarget()
-  and p.hasName("PhoneNumbers")
-  and p.getDeclaringType() = o.getObjectType()
-select o, p.getType().getName()
->>>>>>> a6003533
+select o, p.getType().getName()