import csharp
private import semmle.code.csharp.ir.implementation.Opcode
private import semmle.code.csharp.ir.implementation.internal.OperandTag
private import semmle.code.csharp.ir.internal.TempVariableTag
private import semmle.code.csharp.ir.internal.CSharpType
private import semmle.code.csharp.ir.internal.IRUtilities
private import InstructionTag
private import TranslatedCondition
private import TranslatedDeclaration
private import TranslatedElement
private import TranslatedFunction
private import TranslatedInitialization
private import common.TranslatedConditionBase
private import common.TranslatedCallBase
private import common.TranslatedExprBase
private import desugar.Delegate
private import desugar.internal.TranslatedCompilerGeneratedCall
import TranslatedCall
private import semmle.code.csharp.ir.Util
private import semmle.code.csharp.ir.internal.IRCSharpLanguage as Language

/**
 * Gets the TranslatedExpr for the specified expression. If `expr` is a load,
 * the result is the TranslatedExpr for the load portion.
 */
TranslatedExpr getTranslatedExpr(Expr expr) {
  result.getExpr() = expr and
  result.producesExprResult() and
  // When a constructor call is needed, we fetch it manually.
  // This is because of how we translate object creations: the translated expression
  // and the translated constructor call are attached to the same element.
  (expr instanceof ObjectCreation implies not result instanceof TranslatedConstructorCall)
}

/**
 * The IR translation of some part of an expression.
 * A single `Expr` may consist of multiple `TranslatedExpr` objects. Every
 * `Expr` has a single `TranslatedCoreExpr`, which produces the result of the
 * expression before any implicit lvalue-to-rvalue conversion. Any expression
 * with an lvalue-to-rvalue conversion will also have a `TranslatedLoad` to
 * perform that conversion on the original result. A few expressions have
 * additional `TranslatedExpr` objects that compute intermediate values, such
 * as the `TranslatedAllocatorCall` and `TranslatedAllocationSize` within the
 * translation of a `NewExpr`.
 */
abstract class TranslatedExpr extends TranslatedExprBase {
  Expr expr;

  /**
   * Holds if this `TranslatedExpr` produces the final result of the original
   * expression from the AST.
   *
   * For example, in `y = x;`, the TranslatedLoad for the VariableAccess `x`
   * produces the result of that VariableAccess expression, but the
   * TranslatedVariableAccess for `x` does not. The TranslatedVariableAccess
   * for `y` does produce its result, however, because there is no load on `y`.
   */
  abstract predicate producesExprResult();

  /**
   * Gets the type of the result produced by this expression.
   */
  final Type getResultType() { result = expr.getType() }

  final override Language::AST getAST() { result = expr }

  final override Callable getFunction() { result = expr.getEnclosingCallable() }

  /**
   * Gets the expression from which this `TranslatedExpr` is generated.
   */
  final Expr getExpr() { result = expr }

  /**
   * Gets the `TranslatedFunction` containing this expression.
   */
  final TranslatedFunction getEnclosingFunction() {
    result = getTranslatedFunction(expr.getEnclosingCallable())
  }
}

/**
 * The IR translation of the "core"  part of an expression. This is the part of
 * the expression that produces the result value of the expression, before any
 * lvalue-to-rvalue conversion on the result. Every expression has a single
 * `TranslatedCoreExpr`.
 */
abstract class TranslatedCoreExpr extends TranslatedExpr {
  final override string toString() { result = expr.toString() }

  /**
   * All exprs produce a final value, apart from reads. They first need an access,
   * then a load.
   */
  final override predicate producesExprResult() {
    // If the expr needs a load, its translation does not produce the final value.
    not needsLoad(expr)
  }

  final CSharpType getResultCSharpType() {
    if isResultLValue() = true
    then result = getTypeForGLValue(expr.getType())
    else result = getTypeForPRValue(expr.getType())
  }

  /**
   * Returns `true` if the result of this `TranslatedExpr` is a lvalue, or
   * `false` if the result is a rvalue.
   *
   * This predicate returns a `boolean` value instead of just a being a plain
   * predicate because all of the subclass predicates that call it require a
   * `boolean` value.
   */
  final boolean isResultLValue() {
    if not this.producesExprResult() then result = true else result = false
  }
}

class TranslatedConditionValue extends TranslatedCoreExpr, ConditionContext,
  TTranslatedConditionValue {
  TranslatedConditionValue() { this = TTranslatedConditionValue(expr) }

  override TranslatedElement getChild(int id) { id = 0 and result = this.getCondition() }

  override Instruction getFirstInstruction() { result = this.getCondition().getFirstInstruction() }

  override predicate hasInstruction(
    Opcode opcode, InstructionTag tag, CSharpType resultType
  ) {
    (
      tag = ConditionValueTrueTempAddressTag() or
      tag = ConditionValueFalseTempAddressTag() or
      tag = ConditionValueResultTempAddressTag()
    ) and
    opcode instanceof Opcode::VariableAddress and
    resultType = getTypeForGLValue(expr.getType())
    or
    (
      tag = ConditionValueTrueConstantTag() or
      tag = ConditionValueFalseConstantTag()
    ) and
    opcode instanceof Opcode::Constant and
    resultType = getResultCSharpType()
    or
    (
      tag = ConditionValueTrueStoreTag() or
      tag = ConditionValueFalseStoreTag()
    ) and
    opcode instanceof Opcode::Store and
    resultType = getResultCSharpType()
    or
    tag = ConditionValueResultLoadTag() and
    opcode instanceof Opcode::Load and
    resultType = getResultCSharpType()
  }

  override Instruction getInstructionSuccessor(InstructionTag tag, EdgeKind kind) {
    kind instanceof GotoEdge and
    (
      tag = ConditionValueTrueTempAddressTag() and
      result = this.getInstruction(ConditionValueTrueConstantTag())
      or
      tag = ConditionValueTrueConstantTag() and
      result = this.getInstruction(ConditionValueTrueStoreTag())
      or
      tag = ConditionValueTrueStoreTag() and
      result = this.getInstruction(ConditionValueResultTempAddressTag())
      or
      tag = ConditionValueFalseTempAddressTag() and
      result = this.getInstruction(ConditionValueFalseConstantTag())
      or
      tag = ConditionValueFalseConstantTag() and
      result = this.getInstruction(ConditionValueFalseStoreTag())
      or
      tag = ConditionValueFalseStoreTag() and
      result = this.getInstruction(ConditionValueResultTempAddressTag())
      or
      tag = ConditionValueResultTempAddressTag() and
      result = this.getInstruction(ConditionValueResultLoadTag())
      or
      tag = ConditionValueResultLoadTag() and
      result = this.getParent().getChildSuccessor(this)
    )
  }

  override Instruction getInstructionOperand(InstructionTag tag, OperandTag operandTag) {
    tag = ConditionValueTrueStoreTag() and
    (
      operandTag instanceof AddressOperandTag and
      result = this.getInstruction(ConditionValueTrueTempAddressTag())
      or
      operandTag instanceof StoreValueOperandTag and
      result = this.getInstruction(ConditionValueTrueConstantTag())
    )
    or
    tag = ConditionValueFalseStoreTag() and
    (
      operandTag instanceof AddressOperandTag and
      result = this.getInstruction(ConditionValueFalseTempAddressTag())
      or
      operandTag instanceof StoreValueOperandTag and
      result = this.getInstruction(ConditionValueFalseConstantTag())
    )
    or
    tag = ConditionValueResultLoadTag() and
    (
      operandTag instanceof AddressOperandTag and
      result = this.getInstruction(ConditionValueResultTempAddressTag())
      or
      operandTag instanceof LoadOperandTag and
      result = this.getEnclosingFunction().getUnmodeledDefinitionInstruction()
    )
  }

  override predicate hasTempVariable(TempVariableTag tag, CSharpType type) {
    tag = ConditionValueTempVar() and
    type = this.getResultCSharpType()
  }

  override IRVariable getInstructionVariable(InstructionTag tag) {
    (
      tag = ConditionValueTrueTempAddressTag() or
      tag = ConditionValueFalseTempAddressTag() or
      tag = ConditionValueResultTempAddressTag()
    ) and
    result = this.getTempVariable(ConditionValueTempVar())
  }

  override string getInstructionConstantValue(InstructionTag tag) {
    tag = ConditionValueTrueConstantTag() and result = "1"
    or
    tag = ConditionValueFalseConstantTag() and result = "0"
  }

  override Instruction getResult() { result = this.getInstruction(ConditionValueResultLoadTag()) }

  override Instruction getChildSuccessor(TranslatedElement child) { none() }

  override Instruction getChildTrueSuccessor(ConditionBase child) {
    child = this.getCondition() and
    result = this.getInstruction(ConditionValueTrueTempAddressTag())
  }

  override Instruction getChildFalseSuccessor(ConditionBase child) {
    child = this.getCondition() and
    result = this.getInstruction(ConditionValueFalseTempAddressTag())
  }

  private TranslatedCondition getCondition() { result = getTranslatedCondition(expr) }
}

/**
 * IR translation of an implicit lvalue-to-rvalue conversion on the result of
 * an expression.
 */
class TranslatedLoad extends TranslatedExpr, TTranslatedLoad {
  TranslatedLoad() { this = TTranslatedLoad(expr) }

  override string toString() { result = "Load of " + expr.toString() }

  override Instruction getFirstInstruction() { result = this.getOperand().getFirstInstruction() }

  override TranslatedElement getChild(int id) { id = 0 and result = this.getOperand() }

  override predicate hasInstruction(
    Opcode opcode, InstructionTag tag, CSharpType resultType
  ) {
    tag = LoadTag() and
    opcode instanceof Opcode::Load and
    if producesExprResult()
    then resultType = getTypeForPRValue(expr.getType())
    else resultType = getTypeForGLValue(expr.getType())
  }

  override Instruction getInstructionSuccessor(InstructionTag tag, EdgeKind kind) {
    tag = LoadTag() and
    result = this.getParent().getChildSuccessor(this) and
    kind instanceof GotoEdge
  }

  override Instruction getChildSuccessor(TranslatedElement child) {
    child = this.getOperand() and result = this.getInstruction(LoadTag())
  }

  override Instruction getResult() { result = this.getInstruction(LoadTag()) }

  override Instruction getInstructionOperand(InstructionTag tag, OperandTag operandTag) {
    tag = LoadTag() and
    (
      operandTag instanceof AddressOperandTag and
      result = this.getOperand().getResult()
      or
      operandTag instanceof LoadOperandTag and
      result = this.getEnclosingFunction().getUnmodeledDefinitionInstruction()
    )
  }

  final override predicate producesExprResult() {
    // A load always produces the result of the expression.
    any()
  }

  private TranslatedCoreExpr getOperand() { result.getExpr() = expr }
}

abstract class TranslatedCrementOperation extends TranslatedNonConstantExpr {
  override MutatorOperation expr;

  final override TranslatedElement getChild(int id) { id = 0 and result = this.getOperand() }

  final override string getInstructionConstantValue(InstructionTag tag) {
    tag = CrementConstantTag() and
    exists(Type resultType |
      resultType = this.getResultType() and
      (
        resultType instanceof IntegralType and result = "1"
        or
        resultType instanceof FloatingPointType and result = "1.0"
        or
        resultType instanceof PointerType and result = "1"
      )
    )
  }

  private Type getConstantType() {
    exists(Type resultType |
      resultType = this.getResultType() and
      (
        resultType instanceof IntegralType and result = this.getResultType()
        or
        resultType instanceof FloatingPointType and result = this.getResultType()
        or
        resultType instanceof PointerType and result = any(IntType t)
      )
    )
  }

  final override predicate hasInstruction(
    Opcode opcode, InstructionTag tag, CSharpType resultType
  ) {
    tag = CrementLoadTag() and
    opcode instanceof Opcode::Load and
    resultType = getTypeForPRValue(expr.getType())
    or
    tag = CrementConstantTag() and
    opcode instanceof Opcode::Constant and
    resultType = getTypeForPRValue(this.getConstantType())
    or
    tag = CrementOpTag() and
    opcode = this.getOpcode() and
    resultType = getTypeForPRValue(expr.getType())
    or
    tag = CrementStoreTag() and
    opcode instanceof Opcode::Store and
    resultType = getTypeForPRValue(expr.getType())
  }

  final override Instruction getInstructionOperand(InstructionTag tag, OperandTag operandTag) {
    tag = CrementLoadTag() and
    (
      operandTag instanceof AddressOperandTag and
      result = this.getOperand().getResult()
      or
      operandTag instanceof LoadOperandTag and
      result = this.getEnclosingFunction().getUnmodeledDefinitionInstruction()
    )
    or
    tag = CrementOpTag() and
    (
      operandTag instanceof LeftOperandTag and
      result = this.getInstruction(CrementLoadTag())
      or
      operandTag instanceof RightOperandTag and
      result = this.getInstruction(CrementConstantTag())
    )
    or
    tag = CrementStoreTag() and
    (
      operandTag instanceof AddressOperandTag and
      result = this.getOperand().getResult()
      or
      operandTag instanceof StoreValueOperandTag and
      result = this.getInstruction(CrementOpTag())
    )
  }

  final override Instruction getFirstInstruction() {
    result = this.getOperand().getFirstInstruction()
  }

  final override Instruction getInstructionSuccessor(InstructionTag tag, EdgeKind kind) {
    kind instanceof GotoEdge and
    (
      tag = CrementLoadTag() and
      result = this.getInstruction(CrementConstantTag())
      or
      tag = CrementConstantTag() and
      result = this.getInstruction(CrementOpTag())
      or
      tag = CrementOpTag() and
      result = this.getInstruction(CrementStoreTag())
      or
      tag = CrementStoreTag() and
      result = this.getParent().getChildSuccessor(this)
    )
  }

  final override Instruction getChildSuccessor(TranslatedElement child) {
    child = this.getOperand() and result = this.getInstruction(CrementLoadTag())
  }

  final override int getInstructionElementSize(InstructionTag tag) {
    tag = CrementOpTag() and
    (
      this.getOpcode() instanceof Opcode::PointerAdd or
      this.getOpcode() instanceof Opcode::PointerSub
    ) and
    result = Language::getTypeSize(this.getResultType().(PointerType).getReferentType())
  }

  final TranslatedExpr getOperand() { result = getTranslatedExpr(expr.getOperand()) }

  final Opcode getOpcode() {
    exists(Type resultType |
      resultType = this.getResultType() and
      (
        (
          expr instanceof IncrementOperation and
          if resultType instanceof PointerType
          then result instanceof Opcode::PointerAdd
          else result instanceof Opcode::Add
        )
        or
        (
          expr instanceof DecrementOperation and
          if resultType instanceof PointerType
          then result instanceof Opcode::PointerSub
          else result instanceof Opcode::Sub
        )
      )
    )
  }
}

class TranslatedPrefixCrementOperation extends TranslatedCrementOperation {
  TranslatedPrefixCrementOperation() {
    expr instanceof PreIncrExpr or
    expr instanceof PreDecrExpr
  }

  override Instruction getResult() { result = this.getInstruction(CrementOpTag()) }
}

class TranslatedPostfixCrementOperation extends TranslatedCrementOperation {
  TranslatedPostfixCrementOperation() {
    expr instanceof PostIncrExpr or
    expr instanceof PostDecrExpr
  }

  override Instruction getResult() { result = this.getInstruction(CrementLoadTag()) }
}

class TranslatedObjectInitializerExpr extends TranslatedNonConstantExpr, InitializationContext {
  override ObjectInitializer expr;

  override Instruction getResult() { none() }

  override Instruction getFirstInstruction() { result = this.getChild(0).getFirstInstruction() }

  override predicate hasInstruction(
    Opcode opcode, InstructionTag tag, CSharpType resultType
  ) {
    none()
  }

  override TranslatedElement getChild(int id) {
    result = getTranslatedExpr(expr.getMemberInitializer(id))
  }

  override Instruction getInstructionSuccessor(InstructionTag tag, EdgeKind kind) { none() }

  override Instruction getChildSuccessor(TranslatedElement child) {
    exists(int index |
      child = this.getChild(index) and
      if exists(this.getChild(index + 1))
      then result = this.getChild(index + 1).getFirstInstruction()
      else result = this.getParent().getChildSuccessor(this)
    )
  }

  override Instruction getTargetAddress() {
    // The target address is the address of the newly allocated object,
    // which can be retrieved from the parent `TranslatedObjectCreation`.
    result = this.getParent().getInstruction(NewObjTag())
  }

  override Type getTargetType() {
    result = this.getParent().getInstruction(NewObjTag()).getResultType()
  }
}

class TranslatedCollectionInitializer extends TranslatedNonConstantExpr, InitializationContext {
  override CollectionInitializer expr;

  override Instruction getResult() { none() }

  override Instruction getFirstInstruction() { result = this.getChild(0).getFirstInstruction() }

  override predicate hasInstruction(
    Opcode opcode, InstructionTag tag, CSharpType resultType
  ) {
    none()
  }

  override TranslatedElement getChild(int id) {
    result = getTranslatedExpr(expr.getElementInitializer(id))
  }

  override Instruction getInstructionSuccessor(InstructionTag tag, EdgeKind kind) { none() }

  override Instruction getChildSuccessor(TranslatedElement child) {
    exists(int index |
      child = this.getChild(index) and
      (
        result = this.getChild(index + 1).getFirstInstruction()
        or
        not exists(this.getChild(index + 1)) and
        result = this.getParent().getChildSuccessor(this)
      )
    )
  }

  override Instruction getTargetAddress() {
    // The target address is the address of the newly allocated object,
    // which can be retrieved from the parent `TranslatedObjectCreation`.
    result = this.getParent().getInstruction(NewObjTag())
  }

  override Type getTargetType() {
    result = this.getParent().getInstruction(NewObjTag()).getResultType()
  }
}

/**
 * The translation of an array access expression. The `ElementsAddress`
 * instruction, given the address of an array, return the address
 * of the element at index 0 of that array. To correctly treat the
 * multidimensional case, we generate the address incrementally. For example,
 * the address of a[1][1] will produce the instructions:
 *    r0_1(Int32[,])       = VariableAddress[a]  :
 *    r0_2(Int32[,])       = ElementsAddress     : r0_1
 *    r0_3(Int32)          = Constant[1]         :
 *    r0_4(Int32[,])       = PointerAdd[4]       : r0_2, r0_3
 *    r0_5(Int32[])        = ElementsAddress     : r0_4
 *    r0_6(Int32)          = Constant[1]         :
 *    r0_7(Int32[])        = PointerAdd[4]       : r0_5, r0_6
 *
 * To support this incremental address calculation,
 * the `ElementsAddress` and `PointerAdd` instructions are indexed (so that
 * we correctly find the successor of instructions).
 */
class TranslatedArrayAccess extends TranslatedNonConstantExpr {
  override ArrayAccess expr;

  override Instruction getFirstInstruction() {
    result = this.getBaseOperand().getFirstInstruction()
  }

  final override TranslatedElement getChild(int id) {
    id = -1 and result = getBaseOperand()
    or
    result = this.getOffsetOperand(id)
  }

  override Instruction getInstructionSuccessor(InstructionTag tag, EdgeKind kind) {
    exists(int index |
      this.inBounds(index) and
      kind instanceof GotoEdge and
      (
        // The successor of a `PointerAdd` is an `ElementsAddress` if
        // that `PointerAdd` is not the last `PointerAdd` instruction.
        tag = PointerAddTag(index) and
        result = this.getInstruction(ElementsAddressTag(index + 1))
        or
        // The successor of the last `PointerAdd` instruction is
        // the successor of the `TranslatedArrayAccess`.
        tag = PointerAddTag(getRank() - 1) and
        result = this.getParent().getChildSuccessor(this)
        or
        // The successor of an `ElementsAddress` instruction is
        // an offset expression.
        tag = ElementsAddressTag(index) and
        result = this.getOffsetOperand(index).getFirstInstruction()
      )
    )
  }

  override Instruction getChildSuccessor(TranslatedElement child) {
    // The base address of the array is followed by the first
    // `ElementsAddress` instruction.
    child = this.getBaseOperand() and
    result = this.getInstruction(ElementsAddressTag(0))
    or
    // The successor of an offset expression is a `PointerAdd` expression.
    child = this.getOffsetOperand(child.getAST().getIndex()) and
    child.getAST().getIndex() >= 0 and
    result = this.getInstruction(PointerAddTag(child.getAST().getIndex()))
  }

  override Instruction getResult() { result = this.getInstruction(PointerAddTag(getRank() - 1)) }

  override predicate hasInstruction(
    Opcode opcode, InstructionTag tag, CSharpType resultType
  ) {
    exists(int index |
      inBounds(index) and
      tag = PointerAddTag(index) and
      opcode instanceof Opcode::PointerAdd and
      resultType = getTypeForPRValue(getArrayOfDim(getRank() - index, expr.getType()))
    )
    or
    exists(int index |
      inBounds(index) and
      tag = ElementsAddressTag(index) and
      opcode instanceof Opcode::ElementsAddress and
      resultType = getTypeForPRValue(getArrayOfDim(getRank() - index, expr.getType()))
    )
  }

  override Instruction getInstructionOperand(InstructionTag tag, OperandTag operandTag) {
    exists(int index |
      inBounds(index) and
      tag = PointerAddTag(index) and
      (
        operandTag instanceof LeftOperandTag and
        result = this.getInstruction(ElementsAddressTag(index))
        or
        operandTag instanceof RightOperandTag and
        result = this.getOffsetOperand(index).getResult()
      )
    )
    or
    tag = ElementsAddressTag(0) and
    (
      operandTag instanceof UnaryOperandTag and
      result = this.getBaseOperand().getResult()
    )
    or
    exists(int index |
      this.inBounds(index) and
      index > 0 and
      tag = ElementsAddressTag(index) and
      (
        operandTag instanceof UnaryOperandTag and
        result = this.getInstruction(PointerAddTag(index - 1))
      )
    )
  }

  override int getInstructionElementSize(InstructionTag tag) {
    exists(int index |
      inBounds(index) and
      tag = PointerAddTag(index) and
      result = Language::getTypeSize(expr.getQualifier().getType().(ArrayType).getElementType())
    )
  }

  private TranslatedExpr getBaseOperand() { result = getTranslatedExpr(expr.getQualifier()) }

  private TranslatedExpr getOffsetOperand(int index) {
    this.inBounds(index) and
    result = getTranslatedExpr(expr.getChild(index))
  }

  private predicate inBounds(int index) { index in [0 .. this.getRank() - 1] }

  private int getRank() { result = count(expr.getIndex(_)) }
}

abstract class TranslatedPointerOps extends TranslatedNonConstantExpr {
  override UnaryOperation expr;

  final override Instruction getFirstInstruction() {
    result = this.getOperand().getFirstInstruction()
  }

  final override TranslatedElement getChild(int id) { id = 0 and result = this.getOperand() }

  final override Instruction getInstructionSuccessor(InstructionTag tag, EdgeKind kind) { none() }

  final override Instruction getChildSuccessor(TranslatedElement child) {
    child = this.getOperand() and result = this.getParent().getChildSuccessor(this)
  }

  final override predicate hasInstruction(
    Opcode opcode, InstructionTag tag, CSharpType resultType
  ) {
    none()
  }

  final override Instruction getResult() { result = this.getOperand().getResult() }

  final override Instruction getInstructionOperand(InstructionTag tag, OperandTag operandTag) {
    none()
  }

  abstract TranslatedExpr getOperand();
}

class TranslatedPointerIndirectionExpr extends TranslatedPointerOps {
  override PointerIndirectionExpr expr;

  override TranslatedExpr getOperand() { result = getTranslatedExpr(expr.getOperand()) }
}

class TranslatedAddressExpr extends TranslatedPointerOps {
  override AddressOfExpr expr;

  override TranslatedExpr getOperand() { result = getTranslatedExpr(expr.getOperand()) }
}

class TranslatedThisExpr extends TranslatedNonConstantExpr {
  override ThisAccess expr;

  final override TranslatedElement getChild(int id) { none() }

  final override predicate hasInstruction(
    Opcode opcode, InstructionTag tag, CSharpType resultType
  ) {
    tag = OnlyInstructionTag() and
    opcode instanceof Opcode::CopyValue and
    resultType = getTypeForPRValue(expr.getType())
  }

  final override Instruction getResult() { result = this.getInstruction(OnlyInstructionTag()) }

  final override Instruction getFirstInstruction() {
    result = this.getInstruction(OnlyInstructionTag())
  }

  final override Instruction getInstructionSuccessor(InstructionTag tag, EdgeKind kind) {
    kind instanceof GotoEdge and
    tag = OnlyInstructionTag() and
    result = this.getParent().getChildSuccessor(this)
  }

  final override Instruction getChildSuccessor(TranslatedElement child) { none() }

  final override Instruction getInstructionOperand(InstructionTag tag, OperandTag operandTag) {
    tag = OnlyInstructionTag() and
    operandTag instanceof UnaryOperandTag and
    result = this.getInitializeThisInstruction()
  }

  private Instruction getInitializeThisInstruction() {
    result = getTranslatedFunction(expr.getEnclosingCallable()).getInitializeThisInstruction()
  }
}

abstract class TranslatedVariableAccess extends TranslatedNonConstantExpr {
  override VariableAccess expr;

  final override TranslatedElement getChild(int id) {
    id = 0 and result = this.getQualifier() // Might not exist
  }

  final TranslatedExpr getQualifier() {
    expr instanceof QualifiableExpr and
    result = getTranslatedExpr(expr.(QualifiableExpr).getQualifier())
  }

  override Instruction getResult() {
    if this.needsExtraLoad()
    then result = this.getInstruction(LoadTag())
    else result = this.getInstruction(AddressTag())
  }

  override predicate hasInstruction(
    Opcode opcode, InstructionTag tag, CSharpType resultType
  ) {
    this.needsExtraLoad() and
    tag = LoadTag() and
    opcode instanceof Opcode::Load and
    resultType = getTypeForPRValue(expr.getType())
  }

  final override Instruction getInstructionSuccessor(InstructionTag tag, EdgeKind kind) {
    tag = AddressTag() and
    (
      if this.needsExtraLoad()
      then result = this.getInstruction(LoadTag())
      else result = this.getParent().getChildSuccessor(this)
    ) and
    kind instanceof GotoEdge
    or
    this.needsExtraLoad() and
    tag = LoadTag() and
    kind instanceof GotoEdge and
    result = this.getParent().getChildSuccessor(this)
  }

  override Instruction getInstructionOperand(InstructionTag tag, OperandTag operandTag) {
    this.needsExtraLoad() and
    tag = LoadTag() and
    (
      operandTag instanceof AddressOperandTag and
      result = this.getInstruction(AddressTag())
      or
      operandTag instanceof LoadOperandTag and
      result = this.getEnclosingFunction().getUnmodeledDefinitionInstruction()
    )
  }

  final override Instruction getChildSuccessor(TranslatedElement child) {
    child = this.getQualifier() and result = this.getInstruction(AddressTag())
  }

  /**
   * Some variable accesses need an extra load, eg. ref parameters,
   * out parameters
   */
  final private predicate needsExtraLoad() {
    (
      expr.getTarget().(Parameter).isOutOrRef() or
      expr.getTarget().(Parameter).isIn()
    ) and
    (expr.getParent() instanceof FieldAccess implies expr.getType().isRefType())
  }
}

class TranslatedNonFieldVariableAccess extends TranslatedVariableAccess {
  TranslatedNonFieldVariableAccess() {
    not expr instanceof FieldAccess and
    // If the parent expression is a `LocalVariableDeclAndInitExpr`,
    // then translate only the variables that are initializers (on the RHS)
    // and not the LHS (the address of the LHS is generated during
    // the translation of the initialization).
    (
      expr.getParent() instanceof LocalVariableDeclAndInitExpr
      implies
      expr = expr.getParent().(LocalVariableDeclAndInitExpr).getInitializer()
    )
  }

  override Instruction getFirstInstruction() {
    if exists(this.getQualifier())
    then result = this.getQualifier().getFirstInstruction()
    else result = this.getInstruction(AddressTag())
  }

  override Instruction getInstructionOperand(InstructionTag tag, OperandTag operandTag) {
    result = TranslatedVariableAccess.super.getInstructionOperand(tag, operandTag)
  }

  override predicate hasInstruction(
    Opcode opcode, InstructionTag tag, CSharpType resultType
  ) {
    TranslatedVariableAccess.super.hasInstruction(opcode, tag, resultType)
    or
    tag = AddressTag() and
    opcode instanceof Opcode::VariableAddress and
    resultType = getTypeForGLValue(this.getResultType())
  }

  override IRVariable getInstructionVariable(InstructionTag tag) {
    tag = AddressTag() and
    result = getIRUserVariable(expr.getEnclosingCallable(), expr.getTarget())
  }
}

class TranslatedFieldAccess extends TranslatedVariableAccess {
  override FieldAccess expr;

  override Instruction getFirstInstruction() {
    // If there is a qualifier
    if exists(this.getQualifier())
    then result = this.getQualifier().getFirstInstruction()
    else
      // it means that the access is part of an `ObjectInitializer` expression
      // so the instructions for the qualifier have been generated previously.
      result = this.getInstruction(AddressTag())
  }

  override Instruction getInstructionOperand(InstructionTag tag, OperandTag operandTag) {
    result = TranslatedVariableAccess.super.getInstructionOperand(tag, operandTag)
    or
    tag = AddressTag() and
    operandTag instanceof UnaryOperandTag and
    // A normal field access always has a qualifier
    if exists(this.getQualifier())
    then result = this.getQualifier().getResult()
    else
      // This field access is part of an `ObjectInitializer`
      // so the translated element of the initializer
      // (which is the parent of the parent of the translated field access),
      // being an `InitializationContext`, knows the target address of this field access.
      result = this.getParent().getParent().(InitializationContext).getTargetAddress()
  }

  override predicate hasInstruction(
    Opcode opcode, InstructionTag tag, CSharpType resultType
  ) {
    tag = AddressTag() and
    opcode instanceof Opcode::FieldAddress and
    resultType = getTypeForGLValue(expr.getType())
  }

  override Field getInstructionField(InstructionTag tag) {
    tag = AddressTag() and
    result = expr.getTarget()
  }
}

class TranslatedFunctionAccess extends TranslatedNonConstantExpr {
  override CallableAccess expr;

  override TranslatedElement getChild(int id) { none() }

  override Instruction getFirstInstruction() { result = this.getInstruction(OnlyInstructionTag()) }

  override Instruction getResult() { result = this.getInstruction(OnlyInstructionTag()) }

  final override Instruction getInstructionSuccessor(InstructionTag tag, EdgeKind kind) {
    tag = OnlyInstructionTag() and
    result = this.getParent().getChildSuccessor(this) and
    kind instanceof GotoEdge
  }

  override predicate hasInstruction(
    Opcode opcode, InstructionTag tag, CSharpType resultType
  ) {
    tag = OnlyInstructionTag() and
    opcode instanceof Opcode::FunctionAddress and
    resultType = getTypeForGLValue(expr.getType())
  }

  override Callable getInstructionFunction(InstructionTag tag) {
    tag = OnlyInstructionTag() and
    result = expr.getTarget()
  }

  override Instruction getChildSuccessor(TranslatedElement child) { none() }
}

/**
 * IR translation of an expression whose value is not known at compile time.
 */
abstract class TranslatedNonConstantExpr extends TranslatedCoreExpr, TTranslatedValueExpr {
  TranslatedNonConstantExpr() {
    this = TTranslatedValueExpr(expr) and
    not isIRConstant(expr)
  }
}

/**
 * IR translation of an expression with a compile-time constant value. This
 * includes not only literals, but also "integral constant expressions" (e.g.
 * `1 + 2`).
 */
abstract class TranslatedConstantExpr extends TranslatedCoreExpr, TTranslatedValueExpr {
  TranslatedConstantExpr() {
    this = TTranslatedValueExpr(expr) and
    isIRConstant(expr)
  }

  final override Instruction getFirstInstruction() {
    result = this.getInstruction(OnlyInstructionTag())
  }

  final override TranslatedElement getChild(int id) { none() }

  final override Instruction getResult() { result = this.getInstruction(OnlyInstructionTag()) }

  final override Instruction getInstructionOperand(InstructionTag tag, OperandTag operandTag) {
    none()
  }

  final override predicate hasInstruction(
    Opcode opcode, InstructionTag tag, CSharpType resultType
  ) {
    tag = OnlyInstructionTag() and
    opcode = this.getOpcode() and
    resultType = getTypeForPRValue(expr.getType())
  }

  final override Instruction getInstructionSuccessor(InstructionTag tag, EdgeKind kind) {
    tag = OnlyInstructionTag() and
    result = this.getParent().getChildSuccessor(this) and
    kind instanceof GotoEdge
  }

  final override Instruction getChildSuccessor(TranslatedElement child) { none() }

  abstract Opcode getOpcode();
}

class TranslatedArithmeticLiteral extends TranslatedConstantExpr {
  TranslatedArithmeticLiteral() { not expr instanceof StringLiteral }

  override string getInstructionConstantValue(InstructionTag tag) {
    tag = OnlyInstructionTag() and
    result = expr.getValue()
  }

  override Opcode getOpcode() { result instanceof Opcode::Constant }
}

class TranslatedStringLiteral extends TranslatedConstantExpr {
  override StringLiteral expr;

  override StringLiteral getInstructionStringLiteral(InstructionTag tag) {
    tag = OnlyInstructionTag() and
    result = expr
  }

  override Opcode getOpcode() { result instanceof Opcode::StringConstant }
}

/**
 * IR translation of an expression that performs a single operation on its
 * operands and returns the result.
 */
abstract class TranslatedSingleInstructionExpr extends TranslatedNonConstantExpr {
  /**
   * Gets the `Opcode` of the operation to be performed.
   */
  abstract Opcode getOpcode();

  final override predicate hasInstruction(
    Opcode opcode, InstructionTag tag, CSharpType resultType
  ) {
    opcode = getOpcode() and
    tag = OnlyInstructionTag() and
    resultType = getResultCSharpType()
  }

  final override Instruction getResult() { result = this.getInstruction(OnlyInstructionTag()) }
}

class TranslatedUnaryExpr extends TranslatedSingleInstructionExpr {
  TranslatedUnaryExpr() {
    expr instanceof LogicalNotExpr or
    expr instanceof ComplementExpr or
    expr instanceof UnaryPlusExpr or
    expr instanceof UnaryMinusExpr
  }

  final override Instruction getFirstInstruction() {
    result = this.getOperand().getFirstInstruction()
  }

  final override TranslatedElement getChild(int id) { id = 0 and result = this.getOperand() }

  final override Instruction getInstructionSuccessor(InstructionTag tag, EdgeKind kind) {
    tag = OnlyInstructionTag() and
    result = this.getParent().getChildSuccessor(this) and
    kind instanceof GotoEdge
  }

  final override Instruction getChildSuccessor(TranslatedElement child) {
    child = this.getOperand() and result = this.getInstruction(OnlyInstructionTag())
  }

  final override Instruction getInstructionOperand(InstructionTag tag, OperandTag operandTag) {
    tag = OnlyInstructionTag() and
    result = this.getOperand().getResult() and
    operandTag instanceof UnaryOperandTag
  }

  final override Opcode getOpcode() {
    expr instanceof LogicalNotExpr and result instanceof Opcode::LogicalNot
    or
    expr instanceof ComplementExpr and result instanceof Opcode::BitComplement
    or
    expr instanceof UnaryPlusExpr and result instanceof Opcode::CopyValue
    or
    expr instanceof UnaryMinusExpr and result instanceof Opcode::Negate
  }

  private TranslatedExpr getOperand() {
    result = getTranslatedExpr(expr.(UnaryOperation).getOperand())
  }
}

/**
 * Represents the translation of a cast expression that generates a
 * single `Convert` instruction.
 */
class TranslatedCast extends TranslatedNonConstantExpr {
  override Cast expr;

  override Instruction getFirstInstruction() { result = this.getOperand().getFirstInstruction() }

  final override TranslatedElement getChild(int id) { id = 0 and result = this.getOperand() }

  override Instruction getInstructionSuccessor(InstructionTag tag, EdgeKind kind) {
    tag = ConvertTag() and
    result = this.getParent().getChildSuccessor(this) and
    kind instanceof GotoEdge
  }

  override Instruction getChildSuccessor(TranslatedElement child) {
    child = this.getOperand() and result = this.getInstruction(ConvertTag())
  }

  override predicate hasInstruction(
    Opcode opcode, InstructionTag tag, CSharpType resultType
  ) {
    (
      tag = ConvertTag() and
      opcode = this.getOpcode() and
      resultType = getTypeForPRValue(expr.getType())
    )
  }

  override Instruction getResult() { result = this.getInstruction(ConvertTag()) }

  override Instruction getInstructionOperand(InstructionTag tag, OperandTag operandTag) {
    (
      tag = ConvertTag() and
      operandTag instanceof UnaryOperandTag and
      result = this.getOperand().getResult()
    )
  }

  private TranslatedExpr getOperand() { result = getTranslatedExpr(expr.(Cast).getExpr()) }

  private Opcode getOpcode() {
    expr instanceof CastExpr and result instanceof Opcode::CheckedConvertOrThrow
    or
    expr instanceof AsExpr and result instanceof Opcode::CheckedConvertOrNull
  }
}

private Opcode binaryBitwiseOpcode(BinaryBitwiseOperation expr) {
  expr instanceof LShiftExpr and result instanceof Opcode::ShiftLeft
  or
  expr instanceof RShiftExpr and result instanceof Opcode::ShiftRight
  or
  expr instanceof BitwiseAndExpr and result instanceof Opcode::BitAnd
  or
  expr instanceof BitwiseOrExpr and result instanceof Opcode::BitOr
  or
  expr instanceof BitwiseXorExpr and result instanceof Opcode::BitXor
}

private Opcode binaryArithmeticOpcode(BinaryArithmeticOperation expr) {
  expr instanceof AddExpr and result instanceof Opcode::Add
  or
  expr instanceof SubExpr and result instanceof Opcode::Sub
  or
  expr instanceof MulExpr and result instanceof Opcode::Mul
  or
  expr instanceof DivExpr and result instanceof Opcode::Div
  or
  expr instanceof RemExpr and result instanceof Opcode::Rem
}

private Opcode comparisonOpcode(ComparisonOperation expr) {
  expr instanceof EQExpr and result instanceof Opcode::CompareEQ
  or
  expr instanceof NEExpr and result instanceof Opcode::CompareNE
  or
  expr instanceof LTExpr and result instanceof Opcode::CompareLT
  or
  expr instanceof GTExpr and result instanceof Opcode::CompareGT
  or
  expr instanceof LEExpr and result instanceof Opcode::CompareLE
  or
  expr instanceof GEExpr and result instanceof Opcode::CompareGE
}

/**
 * IR translation of a simple binary operation.
 */
class TranslatedBinaryOperation extends TranslatedSingleInstructionExpr {
  TranslatedBinaryOperation() {
    expr instanceof BinaryArithmeticOperation or
    expr instanceof BinaryBitwiseOperation or
    expr instanceof ComparisonOperation
  }

  override Instruction getFirstInstruction() {
    result = this.getLeftOperand().getFirstInstruction()
  }

  final override TranslatedElement getChild(int id) {
    id = 0 and result = this.getLeftOperand()
    or
    id = 1 and result = this.getRightOperand()
  }

  final override Instruction getInstructionOperand(InstructionTag tag, OperandTag operandTag) {
    tag = OnlyInstructionTag() and
    if this.swapOperandsOnOp()
    then (
      operandTag instanceof RightOperandTag and
      result = this.getLeftOperand().getResult()
      or
      operandTag instanceof LeftOperandTag and
      result = this.getRightOperand().getResult()
    ) else (
      operandTag instanceof LeftOperandTag and
      result = this.getLeftOperand().getResult()
      or
      operandTag instanceof RightOperandTag and
      result = this.getRightOperand().getResult()
    )
  }

  override Instruction getInstructionSuccessor(InstructionTag tag, EdgeKind kind) {
    tag = OnlyInstructionTag() and
    result = this.getParent().getChildSuccessor(this) and
    kind instanceof GotoEdge
  }

  override Instruction getChildSuccessor(TranslatedElement child) {
    child = this.getLeftOperand() and
    result = this.getRightOperand().getFirstInstruction()
    or
    child = this.getRightOperand() and
    result = this.getInstruction(OnlyInstructionTag())
  }

  override Opcode getOpcode() {
    result = binaryArithmeticOpcode(expr.(BinaryArithmeticOperation)) or
    result = binaryBitwiseOpcode(expr.(BinaryBitwiseOperation)) or
    result = comparisonOpcode(expr.(ComparisonOperation))
  }

  override int getInstructionElementSize(InstructionTag tag) {
    tag = OnlyInstructionTag() and
    exists(Opcode opcode |
      opcode = getOpcode() and
      (
        opcode instanceof Opcode::PointerAdd or
        opcode instanceof Opcode::PointerSub or
        opcode instanceof Opcode::PointerDiff
      ) and
      result = Language::getTypeSize(this.getPointerOperand().getResultType())
    )
  }

  private TranslatedExpr getPointerOperand() {
    if swapOperandsOnOp() then result = this.getRightOperand() else result = this.getLeftOperand()
  }

  private predicate swapOperandsOnOp() {
    // Swap the operands on a pointer add 'i + p', so that the pointer operand
    // always comes first. Note that we still evaluate the operands
    // left-to-right.
    exists(AddExpr ptrAdd, Type rightType |
      ptrAdd = expr and
      rightType = ptrAdd.getRightOperand().getType() and
      rightType instanceof PointerType
    )
  }

  private TranslatedExpr getLeftOperand() {
    result = getTranslatedExpr(expr.(BinaryOperation).getLeftOperand())
  }

  private TranslatedExpr getRightOperand() {
    result = getTranslatedExpr(expr.(BinaryOperation).getRightOperand())
  }
}

abstract class TranslatedAssignment extends TranslatedNonConstantExpr {
  override Assignment expr;

  final override TranslatedElement getChild(int id) {
    id = 0 and result = this.getLeftOperand()
    or
    id = 1 and result = this.getRightOperand()
  }

  final override Instruction getFirstInstruction() {
    // Evaluation is right-to-left
    result = this.getRightOperand().getFirstInstruction()
  }

  override predicate hasInstruction(
    Opcode opcode, InstructionTag tag, CSharpType resultType
  ) {
    (
      this.needsConversion() and
      tag = AssignmentConvertRightTag() and
      // For now only use `Opcode::Convert` to
      // crudely represent conversions. Could
      // be useful to represent the whole chain of conversions
      opcode instanceof Opcode::Convert and
      resultType = getTypeForPRValue(expr.getLValue().getType())
    )
  }

  final override Instruction getResult() { result = this.getStoredValue() }

  abstract Instruction getStoredValue();

  final TranslatedExpr getLeftOperand() { result = getTranslatedExpr(expr.getLValue()) }

  final TranslatedExpr getRightOperand() { result = getTranslatedExpr(expr.getRValue()) }

  final predicate needsConversion() { expr.getLValue().getType() != expr.getRValue().getType() }
}

class TranslatedAssignExpr extends TranslatedAssignment {
  TranslatedAssignExpr() {
    expr instanceof AssignExpr and
    // if the lvalue is an accessor call, ignore assignment
    // since the assignment expr is desugared into a function call
    not expr.getLValue() instanceof AccessorCall
  }

  override Instruction getInstructionSuccessor(InstructionTag tag, EdgeKind kind) {
    tag = AssignmentStoreTag() and
    result = this.getParent().getChildSuccessor(this) and
    kind instanceof GotoEdge
    or
    this.needsConversion() and
    tag = AssignmentConvertRightTag() and
    result = this.getLeftOperand().getFirstInstruction() and
    kind instanceof GotoEdge
  }

  override Instruction getChildSuccessor(TranslatedElement child) {
    // Operands are evaluated right-to-left.
    (
      child = this.getRightOperand() and
      if this.needsConversion()
      then result = this.getInstruction(AssignmentConvertRightTag())
      else result = this.getLeftOperand().getFirstInstruction()
    )
    or
    child = this.getLeftOperand() and
    result = this.getInstruction(AssignmentStoreTag())
  }

  override predicate hasInstruction(
    Opcode opcode, InstructionTag tag, CSharpType resultType
  ) {
    TranslatedAssignment.super.hasInstruction(opcode, tag, resultType)
    or
    tag = AssignmentStoreTag() and
    opcode instanceof Opcode::Store and
    resultType = getTypeForPRValue(expr.getType())
  }

  override Instruction getInstructionOperand(InstructionTag tag, OperandTag operandTag) {
    tag = AssignmentStoreTag() and
    (
      operandTag instanceof AddressOperandTag and
      result = this.getLeftOperand().getResult()
      or
      (
        operandTag instanceof StoreValueOperandTag and
        if this.needsConversion()
        then result = this.getInstruction(AssignmentConvertRightTag())
        else result = this.getRightOperand().getResult()
      )
    )
    or
    tag = AssignmentConvertRightTag() and
    operandTag instanceof UnaryOperandTag and
    result = this.getRightOperand().getResult()
  }

  override Instruction getStoredValue() { result = this.getRightOperand().getResult() }
}

class TranslatedAssignOperation extends TranslatedAssignment {
  override AssignOperation expr;

  TranslatedAssignOperation() {
    // Assignments to events is handled differently
    not expr.getLValue() instanceof EventAccess
  }

  override Instruction getInstructionSuccessor(InstructionTag tag, EdgeKind kind) {
    kind instanceof GotoEdge and
    (
      (
        tag = AssignOperationLoadTag() and
        if this.leftOperandNeedsConversion()
        then result = this.getInstruction(AssignOperationConvertLeftTag())
        else result = this.getInstruction(AssignOperationOpTag())
      )
      or
      tag = AssignOperationConvertLeftTag() and
      result = this.getInstruction(AssignOperationOpTag())
      or
      (
        tag = AssignOperationOpTag() and
        if this.leftOperandNeedsConversion()
        then result = this.getInstruction(AssignOperationConvertResultTag())
        else result = this.getInstruction(AssignmentStoreTag())
      )
      or
      tag = AssignOperationConvertResultTag() and
      result = this.getInstruction(AssignmentStoreTag())
      or
      tag = AssignmentStoreTag() and
      result = this.getParent().getChildSuccessor(this)
    )
  }

  override Instruction getChildSuccessor(TranslatedElement child) {
    // Operands are evaluated right-to-left.
    child = this.getRightOperand() and
    result = this.getLeftOperand().getFirstInstruction()
    or
    child = this.getLeftOperand() and
    result = this.getInstruction(AssignOperationLoadTag())
  }

  override Instruction getStoredValue() {
    if this.leftOperandNeedsConversion()
    then result = this.getInstruction(AssignOperationConvertResultTag())
    else result = this.getInstruction(AssignOperationOpTag())
  }

  private Type getConvertedLeftOperandType() {
    if
      expr instanceof AssignLShiftExpr or
      expr instanceof AssignRShiftExpr
    then result = this.getLeftOperand().getResultType()
    else
      // The right operand has already been converted to the type of the op.
      result = this.getRightOperand().getResultType()
  }

  private predicate leftOperandNeedsConversion() {
    this.getConvertedLeftOperandType() != this.getLeftOperand().getResultType()
  }

  private Opcode getOpcode() {
    expr instanceof AssignAddExpr and
    (
      if expr.getRValue().getType() instanceof PointerType
      then result instanceof Opcode::PointerAdd
      else result instanceof Opcode::Add
    )
    or
    expr instanceof AssignSubExpr and
    (
      if expr.getRValue().getType() instanceof PointerType
      then result instanceof Opcode::PointerSub
      else result instanceof Opcode::Sub
    )
    or
    expr instanceof AssignMulExpr and result instanceof Opcode::Mul
    or
    expr instanceof AssignDivExpr and result instanceof Opcode::Div
    or
    expr instanceof AssignRemExpr and result instanceof Opcode::Rem
    or
    expr instanceof AssignAndExpr and result instanceof Opcode::BitAnd
    or
    expr instanceof AssignOrExpr and result instanceof Opcode::BitOr
    or
    expr instanceof AssignXorExpr and result instanceof Opcode::BitXor
    or
    expr instanceof AssignLShiftExpr and result instanceof Opcode::ShiftLeft
    or
    expr instanceof AssignRShiftExpr and result instanceof Opcode::ShiftRight
  }

  override predicate hasInstruction(
    Opcode opcode, InstructionTag tag, CSharpType resultType
  ) {
    tag = AssignOperationLoadTag() and
    opcode instanceof Opcode::Load and
    resultType = getTypeForPRValue(this.getLeftOperand().getResultType())
    or
    tag = AssignOperationOpTag() and
    opcode = getOpcode() and
    resultType = getTypeForPRValue(this.getConvertedLeftOperandType())
    or
    tag = AssignmentStoreTag() and
    opcode instanceof Opcode::Store and
    resultType = getTypeForPRValue(expr.getType())
    or
    this.leftOperandNeedsConversion() and
    opcode instanceof Opcode::Convert and
    (
      tag = AssignOperationConvertLeftTag() and
      resultType = getTypeForPRValue(this.getConvertedLeftOperandType())
      or
      tag = AssignOperationConvertResultTag() and
      resultType = getTypeForPRValue(this.getLeftOperand().getResultType())
    )
  }

  override int getInstructionElementSize(InstructionTag tag) {
    tag = AssignOperationOpTag() and
    exists(Opcode opcode |
      opcode = this.getOpcode() and
      (
        opcode instanceof Opcode::PointerAdd or
        opcode instanceof Opcode::PointerSub
      )
    ) and
    result = Language::getTypeSize(getResultType().(PointerType).getReferentType())
  }

  override Instruction getInstructionOperand(InstructionTag tag, OperandTag operandTag) {
    tag = AssignOperationLoadTag() and
    (
      operandTag instanceof AddressOperandTag and
      result = this.getLeftOperand().getResult()
      or
      operandTag instanceof LoadOperandTag and
      result = this.getEnclosingFunction().getUnmodeledDefinitionInstruction()
    )
    or
    this.leftOperandNeedsConversion() and
    tag = AssignOperationConvertLeftTag() and
    operandTag instanceof UnaryOperandTag and
    result = this.getInstruction(AssignOperationLoadTag())
    or
    tag = AssignOperationOpTag() and
    (
      (
        operandTag instanceof LeftOperandTag and
        if this.leftOperandNeedsConversion()
        then result = this.getInstruction(AssignOperationConvertLeftTag())
        else result = this.getInstruction(AssignOperationLoadTag())
      )
      or
      operandTag instanceof RightOperandTag and
      result = this.getRightOperand().getResult()
    )
    or
    this.leftOperandNeedsConversion() and
    tag = AssignOperationConvertResultTag() and
    operandTag instanceof UnaryOperandTag and
    result = this.getInstruction(AssignOperationOpTag())
    or
    tag = AssignmentStoreTag() and
    (
      operandTag instanceof AddressOperandTag and
      result = this.getLeftOperand().getResult()
      or
      operandTag instanceof StoreValueOperandTag and
      result = this.getStoredValue()
    )
  }
}

/**
 * Abstract class implemented by any `TranslatedElement` that has a child
 * expression that is a call to a constructor, in order to
 * provide a pointer to the object being constructed.
 */
abstract class ConstructorCallContext extends TranslatedElement {
  /**
   * Gets the instruction whose result value is the address of the object to be
   * constructed.
   */
  abstract Instruction getReceiver();
}

class TranslatedConditionalExpr extends TranslatedNonConstantExpr, ConditionContext {
  override ConditionalExpr expr;

  final override TranslatedElement getChild(int id) {
    id = 0 and result = this.getCondition()
    or
    id = 1 and result = this.getThen()
    or
    id = 2 and result = this.getElse()
  }

  override Instruction getFirstInstruction() { result = this.getCondition().getFirstInstruction() }

  override predicate hasInstruction(
    Opcode opcode, InstructionTag tag, CSharpType resultType
  ) {
    not this.resultIsVoid() and
    (
      (
        not this.thenIsVoid() and tag = ConditionValueTrueTempAddressTag()
        or
        not this.elseIsVoid() and tag = ConditionValueFalseTempAddressTag()
        or
        tag = ConditionValueResultTempAddressTag()
      ) and
      opcode instanceof Opcode::VariableAddress and
      resultType = getTypeForGLValue(this.getResultType())
      or
      (
        not this.thenIsVoid() and tag = ConditionValueTrueStoreTag()
        or
        not this.elseIsVoid() and tag = ConditionValueFalseStoreTag()
      ) and
      opcode instanceof Opcode::Store and
      resultType = getTypeForPRValue(this.getResultType())
      or
      tag = ConditionValueResultLoadTag() and
      opcode instanceof Opcode::Load and
      resultType = this.getResultCSharpType()
    )
  }

  override Instruction getInstructionSuccessor(InstructionTag tag, EdgeKind kind) {
    not this.resultIsVoid() and
    kind instanceof GotoEdge and
    (
      not this.thenIsVoid() and
      (
        tag = ConditionValueTrueTempAddressTag() and
        result = this.getInstruction(ConditionValueTrueStoreTag())
        or
        tag = ConditionValueTrueStoreTag() and
        result = this.getInstruction(ConditionValueResultTempAddressTag())
      )
      or
      not this.elseIsVoid() and
      (
        tag = ConditionValueFalseTempAddressTag() and
        result = this.getInstruction(ConditionValueFalseStoreTag())
        or
        tag = ConditionValueFalseStoreTag() and
        result = this.getInstruction(ConditionValueResultTempAddressTag())
      )
      or
      tag = ConditionValueResultTempAddressTag() and
      result = this.getInstruction(ConditionValueResultLoadTag())
      or
      tag = ConditionValueResultLoadTag() and
      result = this.getParent().getChildSuccessor(this)
    )
  }

  override Instruction getInstructionOperand(InstructionTag tag, OperandTag operandTag) {
    not this.resultIsVoid() and
    (
      not this.thenIsVoid() and
      tag = ConditionValueTrueStoreTag() and
      (
        operandTag instanceof AddressOperandTag and
        result = this.getInstruction(ConditionValueTrueTempAddressTag())
        or
        operandTag instanceof StoreValueOperandTag and
        result = this.getThen().getResult()
      )
      or
      not this.elseIsVoid() and
      tag = ConditionValueFalseStoreTag() and
      (
        operandTag instanceof AddressOperandTag and
        result = this.getInstruction(ConditionValueFalseTempAddressTag())
        or
        operandTag instanceof StoreValueOperandTag and
        result = this.getElse().getResult()
      )
      or
      tag = ConditionValueResultLoadTag() and
      (
        operandTag instanceof AddressOperandTag and
        result = this.getInstruction(ConditionValueResultTempAddressTag())
        or
        operandTag instanceof LoadOperandTag and
        result = this.getEnclosingFunction().getUnmodeledDefinitionInstruction()
      )
    )
  }

  override predicate hasTempVariable(TempVariableTag tag, CSharpType type) {
    not this.resultIsVoid() and
    tag = ConditionValueTempVar() and
    type = getTypeForPRValue(this.getResultType())
  }

  override IRVariable getInstructionVariable(InstructionTag tag) {
    not this.resultIsVoid() and
    (
      tag = ConditionValueTrueTempAddressTag() or
      tag = ConditionValueFalseTempAddressTag() or
      tag = ConditionValueResultTempAddressTag()
    ) and
    result = this.getTempVariable(ConditionValueTempVar())
  }

  override Instruction getResult() {
    not this.resultIsVoid() and
    result = this.getInstruction(ConditionValueResultLoadTag())
  }

  override Instruction getChildSuccessor(TranslatedElement child) {
    (
      child = this.getThen() and
      if this.thenIsVoid()
      then result = this.getParent().getChildSuccessor(this)
      else result = this.getInstruction(ConditionValueTrueTempAddressTag())
    )
    or
    (
      child = this.getElse() and
      if this.elseIsVoid()
      then result = this.getParent().getChildSuccessor(this)
      else result = this.getInstruction(ConditionValueFalseTempAddressTag())
    )
  }

  override Instruction getChildTrueSuccessor(ConditionBase child) {
    child = this.getCondition() and
    result = this.getThen().getFirstInstruction()
  }

  override Instruction getChildFalseSuccessor(ConditionBase child) {
    child = this.getCondition() and
    result = this.getElse().getFirstInstruction()
  }

  private TranslatedCondition getCondition() {
    result = getTranslatedCondition(expr.getCondition())
  }

  private TranslatedExpr getThen() { result = getTranslatedExpr(expr.getThen()) }

  private TranslatedExpr getElse() { result = getTranslatedExpr(expr.getElse()) }

  private predicate thenIsVoid() {
    this.getThen().getResultType() instanceof VoidType
    or
    // A `ThrowExpr.getType()` incorrectly returns the type of exception being
    // thrown, rather than `void`. Handle that case here.
    expr.getThen() instanceof ThrowExpr
  }

  private predicate elseIsVoid() {
    this.getElse().getResultType() instanceof VoidType
    or
    // A `ThrowExpr.getType()` incorrectly returns the type of exception being
    // thrown, rather than `void`. Handle that case here.
    expr.getElse() instanceof ThrowExpr
  }

  private predicate resultIsVoid() { this.getResultType() instanceof VoidType }
}

/**
 * The IR translation of an `IsExpr`.
 */
// TODO: Once `TranslatedInitialization.qll` is refactored,
//       get rid of the initialization here.
// TODO: Refactor the generated instructions since it's pretty cluttered.
class TranslatedIsExpr extends TranslatedNonConstantExpr {
  override IsExpr expr;

  override Instruction getFirstInstruction() { result = this.getIsExpr().getFirstInstruction() }

  final override TranslatedElement getChild(int id) {
    id = 0 and result = this.getIsExpr()
    or
    id = 1 and result = this.getPatternVarDecl()
  }

  override Instruction getInstructionSuccessor(InstructionTag tag, EdgeKind kind) {
    tag = ConvertTag() and
    kind instanceof GotoEdge and
    result = this.getInstruction(GeneratedConstantTag())
    or
    this.hasVar() and
    tag = InitializerStoreTag() and
    kind instanceof GotoEdge and
    result = this.getParent().getChildSuccessor(this)
    or
    (
      tag = GeneratedNEQTag() and
      kind instanceof GotoEdge and
      if this.hasVar()
      then result = this.getInstruction(GeneratedBranchTag())
      else result = this.getParent().getChildSuccessor(this)
    )
    or
    // If a var is declared, we only do the initialization
    // if the `IsExpr` is evaluated to `true`.
    this.hasVar() and
    tag = GeneratedBranchTag() and
    (
      kind instanceof TrueEdge and
      result = this.getInstruction(InitializerStoreTag())
      or
      kind instanceof FalseEdge and
      result = this.getParent().getChildSuccessor(this)
    )
    or
    tag = GeneratedConstantTag() and
    kind instanceof GotoEdge and
    if this.hasVar()
    then result = this.getPatternVarDecl().getFirstInstruction()
    else result = this.getInstruction(GeneratedNEQTag())
  }

  override Instruction getChildSuccessor(TranslatedElement child) {
    child = this.getIsExpr() and
    result = this.getInstruction(ConvertTag())
    or
    this.hasVar() and
    child = this.getPatternVarDecl() and
    result = this.getInstruction(GeneratedNEQTag())
  }

  override predicate hasInstruction(
    Opcode opcode, InstructionTag tag, CSharpType resultType
  ) {
    this.hasVar() and
    tag = InitializerStoreTag() and
    opcode instanceof Opcode::Store and
    resultType = getTypeForPRValue(expr.getPattern().getType())
    or
    tag = ConvertTag() and
    opcode instanceof Opcode::CheckedConvertOrNull and
    resultType = getTypeForPRValue(expr.getPattern().getType())
    or
    tag = GeneratedNEQTag() and
    opcode instanceof Opcode::CompareNE and
    resultType = getTypeForPRValue(expr.getType())
    or
    tag = GeneratedConstantTag() and
    opcode instanceof Opcode::Constant and
    resultType = getTypeForPRValue(expr.getPattern().getType())
    or
    this.hasVar() and
    tag = GeneratedBranchTag() and
    opcode instanceof Opcode::ConditionalBranch and
<<<<<<< HEAD
    resultType = getTypeForPRValue(expr.getType())
=======
    resultType instanceof VoidType and
    isLValue = false
>>>>>>> 18b28b1b
  }

  override string getInstructionConstantValue(InstructionTag tag) {
    tag = GeneratedConstantTag() and
    // Review: "0" or "null"?
    result = "0"
  }

  override Instruction getResult() { result = this.getInstruction(GeneratedNEQTag()) }

  override Instruction getInstructionOperand(InstructionTag tag, OperandTag operandTag) {
    tag = ConvertTag() and
    operandTag instanceof UnaryOperandTag and
    result = this.getIsExpr().getResult()
    or
    this.hasVar() and
    tag = InitializerStoreTag() and
    (
      operandTag instanceof StoreValueOperandTag and
      result = this.getInstruction(ConvertTag())
      or
      operandTag instanceof AddressOperandTag and
      result = this.getPatternVarDecl().getTargetAddress()
    )
    or
    tag = GeneratedNEQTag() and
    (
      operandTag instanceof LeftOperandTag and
      result = this.getInstruction(ConvertTag())
      or
      operandTag instanceof RightOperandTag and
      result = this.getInstruction(GeneratedConstantTag())
    )
    or
    hasVar() and
    tag = GeneratedBranchTag() and
    operandTag instanceof ConditionOperandTag and
    result = this.getInstruction(GeneratedNEQTag())
  }

  private TranslatedExpr getIsExpr() { result = getTranslatedExpr(expr.getExpr()) }

  private predicate hasVar() { exists(this.getPatternVarDecl()) }

  private TranslatedLocalVariableDeclaration getPatternVarDecl() {
    result = getTranslatedLocalDeclaration(expr.getPattern())
  }
}

/**
<<<<<<< HEAD
 * The IR translation of a lambda expression. This initializes a temporary variable whose type is that of the lambda,
 * using the initializer list that represents the captures of the lambda.
 */
class TranslatedLambdaExpr extends TranslatedNonConstantExpr, InitializationContext {
  override LambdaExpr expr;

  final override Instruction getFirstInstruction() {
    result = this.getInstruction(InitializerVariableAddressTag())
  }

  final override TranslatedElement getChild(int id) { id = 0 and result = this.getInitialization() }

  override Instruction getResult() { result = this.getInstruction(LoadTag()) }

  override Instruction getInstructionSuccessor(InstructionTag tag, EdgeKind kind) {
    tag = InitializerVariableAddressTag() and
    kind instanceof GotoEdge and
    result = this.getInstruction(InitializerStoreTag())
    or
    tag = InitializerStoreTag() and
    kind instanceof GotoEdge and
    (
      result = this.getInitialization().getFirstInstruction()
      or
      not this.hasInitializer() and result = this.getInstruction(LoadTag())
    )
    or
    tag = LoadTag() and
    kind instanceof GotoEdge and
    result = this.getParent().getChildSuccessor(this)
  }

  override Instruction getChildSuccessor(TranslatedElement child) {
    child = getInitialization() and
    result = this.getInstruction(LoadTag())
  }

  override predicate hasInstruction(
    Opcode opcode, InstructionTag tag, CSharpType resultType
  ) {
    tag = InitializerVariableAddressTag() and
    opcode instanceof Opcode::VariableAddress and
    resultType = getTypeForGLValue(expr.getType())
    or
    tag = InitializerStoreTag() and
    opcode instanceof Opcode::Uninitialized and
    resultType = getTypeForPRValue(expr.getType())
    or
    tag = LoadTag() and
    opcode instanceof Opcode::Load and
    resultType = getTypeForPRValue(expr.getType())
  }

  override Instruction getInstructionOperand(InstructionTag tag, OperandTag operandTag) {
    tag = InitializerStoreTag() and
    operandTag instanceof AddressOperandTag and
    result = this.getInstruction(InitializerVariableAddressTag())
    or
    tag = LoadTag() and
    (
      operandTag instanceof AddressOperandTag and
      result = this.getInstruction(InitializerVariableAddressTag())
      or
      operandTag instanceof LoadOperandTag and
      result = this.getEnclosingFunction().getUnmodeledDefinitionInstruction()
    )
  }

  override IRVariable getInstructionVariable(InstructionTag tag) {
    (
      tag = InitializerVariableAddressTag() or
      tag = InitializerStoreTag()
    ) and
    result = this.getTempVariable(LambdaTempVar())
  }

  override predicate hasTempVariable(TempVariableTag tag, CSharpType type) {
    tag = LambdaTempVar() and
    type = getTypeForPRValue(this.getResultType())
  }

  final override Instruction getTargetAddress() {
    result = this.getInstruction(InitializerVariableAddressTag())
  }

  final override Type getTargetType() { result = this.getResultType() }

  private predicate hasInitializer() { exists(this.getInitialization()) }

  private TranslatedInitialization getInitialization() {
    result = getTranslatedInitialization(expr.getChild(0))
  }
}

/**
=======
>>>>>>> 18b28b1b
 * The translation of a `DelegateCall`. Since this type of call needs
 * desugaring, we treat it as a special case. The AST node of the
 * call expression will be the parent to a compiler generated call.
 */
class TranslatedDelegateCall extends TranslatedNonConstantExpr {
  override DelegateCall expr;

  final override Instruction getFirstInstruction() {
    result = this.getInvokeCall().getFirstInstruction()
  }

  final override TranslatedElement getChild(int id) { id = 0 and result = this.getInvokeCall() }

  override Instruction getResult() { result = this.getInvokeCall().getResult() }

  override Instruction getInstructionSuccessor(InstructionTag tag, EdgeKind kind) { none() }

  override Instruction getChildSuccessor(TranslatedElement child) {
    child = this.getInvokeCall() and
    result = getParent().getChildSuccessor(this)
  }

  override predicate hasInstruction(
    Opcode opcode, InstructionTag tag, CSharpType resultType
  ) {
    none()
  }

  override Instruction getInstructionOperand(InstructionTag tag, OperandTag operandTag) { none() }

  private TranslatedCompilerGeneratedCall getInvokeCall() {
    result = DelegateElements::getInvoke(expr)
  }
}

/**
 * Represents the IR translation of creation expression. Can be the translation of an
 * `ObjectCreation` or a `DelegateCreation`.
 * The `NewObj` instruction denotes the fact that during initialization a new
 * object is allocated, which is then initialized by the constructor.
 */
abstract class TranslatedCreation extends TranslatedCoreExpr, TTranslatedCreationExpr,
  ConstructorCallContext {
  TranslatedCreation() { this = TTranslatedCreationExpr(expr) }

  override TranslatedElement getChild(int id) {
    id = 0 and result = this.getConstructorCall()
    or
    id = 1 and result = this.getInitializerExpr()
  }

  override predicate hasInstruction(
    Opcode opcode, InstructionTag tag, CSharpType resultType
  ) {
    // Instruction that allocated space for a new object,
    // and returns its address
    tag = NewObjTag() and
    opcode instanceof Opcode::NewObj and
    resultType = getTypeForPRValue(expr.getType())
    or
    this.needsLoad() and
    tag = LoadTag() and
    opcode instanceof Opcode::Load and
    resultType = getTypeForPRValue(expr.getType())
  }

  final override Instruction getFirstInstruction() { result = this.getInstruction(NewObjTag()) }

  override Instruction getResult() {
    if this.needsLoad()
    then result = this.getInstruction(LoadTag())
    else result = this.getInstruction(NewObjTag())
  }

  override Instruction getReceiver() { result = getInstruction(NewObjTag()) }

  override Instruction getInstructionSuccessor(InstructionTag tag, EdgeKind kind) {
    kind instanceof GotoEdge and
    tag = NewObjTag() and
    result = this.getConstructorCall().getFirstInstruction()
    or
    this.needsLoad() and
    kind instanceof GotoEdge and
    tag = LoadTag() and
    result = this.getParent().getChildSuccessor(this)
  }

  override Instruction getInstructionOperand(InstructionTag tag, OperandTag operandTag) {
    this.needsLoad() and
    tag = LoadTag() and
    (
      operandTag instanceof AddressOperandTag and
      result = this.getInstruction(NewObjTag())
      or
      operandTag instanceof LoadOperandTag and
      result = this.getEnclosingFunction().getUnmodeledDefinitionInstruction()
    )
  }

  override Instruction getChildSuccessor(TranslatedElement child) {
    (
      child = this.getConstructorCall() and
      if exists(this.getInitializerExpr())
      then result = this.getInitializerExpr().getFirstInstruction()
      else result = getLoadOrChildSuccessor()
    )
    or
    child = this.getInitializerExpr() and
    result = getLoadOrChildSuccessor()
  }

  private Instruction getLoadOrChildSuccessor() {
    if this.needsLoad()
    then result = this.getInstruction(LoadTag())
    else result = this.getParent().getChildSuccessor(this)
  }

  abstract TranslatedElement getConstructorCall();

  abstract TranslatedExpr getInitializerExpr();

  /**
   * If the newly allocated object is a value type, then we need
   * to load the newly allocated object before storing it in the variable,
   * since `NewObj` returns an address.
   */
  abstract predicate needsLoad();
}

/**
 * Represents the IR translation of an `ObjectCreation`.
 */
class TranslatedObjectCreation extends TranslatedCreation {
  override ObjectCreation expr;

  override TranslatedExpr getInitializerExpr() { result = getTranslatedExpr(expr.getInitializer()) }

  override TranslatedConstructorCall getConstructorCall() {
    // Since calls are also expressions, we can't
    // use the predicate getTranslatedExpr (since that would
    // also return `this`).
    result.getAST() = this.getAST()
  }

  override predicate needsLoad() { expr.getObjectType().isValueType() }
}

/**
 * Represents the IR translation of a `DelegateCreation`.
 */
class TranslatedDelegateCreation extends TranslatedCreation {
  override DelegateCreation expr;

  override TranslatedExpr getInitializerExpr() { none() }

  override TranslatedElement getConstructorCall() {
    result = DelegateElements::getConstructor(expr)
  }

  override predicate needsLoad() { none() }
}

/**
 * Represents the IR translation of an assign operation where the lhs is an event access.
 */
class TranslatedEventAccess extends TranslatedNonConstantExpr {
  override AssignOperation expr;

  TranslatedEventAccess() { expr.getLValue() instanceof EventAccess }

  // We only translate the lhs, since the rhs is translated as part of the
  // accessor call.
  override TranslatedElement getChild(int id) { id = 0 and result = this.getLValue() }

  override predicate hasInstruction(
    Opcode opcode, InstructionTag tag, Type resultType, boolean isLValue
  ) {
    none()
  }

  final override Instruction getFirstInstruction() {
    result = this.getLValue().getFirstInstruction()
  }

  override Instruction getResult() { none() }

  override Instruction getInstructionSuccessor(InstructionTag tag, EdgeKind kind) { none() }

  override Instruction getChildSuccessor(TranslatedElement child) {
    child = this.getLValue() and
    result = this.getParent().getChildSuccessor(this)
  }

  private TranslatedExpr getLValue() { result = getTranslatedExpr(expr.getLValue()) }
}<|MERGE_RESOLUTION|>--- conflicted
+++ resolved
@@ -1826,12 +1826,7 @@
     this.hasVar() and
     tag = GeneratedBranchTag() and
     opcode instanceof Opcode::ConditionalBranch and
-<<<<<<< HEAD
-    resultType = getTypeForPRValue(expr.getType())
-=======
-    resultType instanceof VoidType and
-    isLValue = false
->>>>>>> 18b28b1b
+    resultType = getVoidType()
   }
 
   override string getInstructionConstantValue(InstructionTag tag) {
@@ -1882,7 +1877,6 @@
 }
 
 /**
-<<<<<<< HEAD
  * The IR translation of a lambda expression. This initializes a temporary variable whose type is that of the lambda,
  * using the initializer list that represents the captures of the lambda.
  */
@@ -1978,8 +1972,6 @@
 }
 
 /**
-=======
->>>>>>> 18b28b1b
  * The translation of a `DelegateCall`. Since this type of call needs
  * desugaring, we treat it as a special case. The AST node of the
  * call expression will be the parent to a compiler generated call.
